"""
    test_autodoc
    ~~~~~~~~~~~~

    Test the autodoc extension.  This tests mainly the Documenters; the auto
    directives are tested in a test source file translated by test_build.

    :copyright: Copyright 2007-2019 by the Sphinx team, see AUTHORS.
    :license: BSD, see LICENSE for details.
"""

import sys
from unittest.mock import Mock
from warnings import catch_warnings

import pytest
from docutils.statemachine import ViewList

from sphinx.ext.autodoc import ModuleLevelDocumenter, ALL, Options
from sphinx.ext.autodoc.directive import DocumenterBridge, process_documenter_options
from sphinx.testing.util import SphinxTestApp, Struct  # NOQA
from sphinx.util import logging
from sphinx.util.docutils import LoggingReporter

app = None


def do_autodoc(app, objtype, name, options=None):
    if options is None:
        options = {}
    app.env.temp_data.setdefault('docname', 'index')  # set dummy docname
    doccls = app.registry.documenters[objtype]
    docoptions = process_documenter_options(doccls, app.config, options)
    state = Mock()
    state.document.settings.tab_width = 8
    bridge = DocumenterBridge(app.env, LoggingReporter(''), docoptions, 1, state)
    documenter = doccls(bridge, name)
    documenter.generate()

    return bridge.result


@pytest.fixture(scope='module', autouse=True)
def setup_module(rootdir, sphinx_test_tempdir):
    try:
        global app
        srcdir = sphinx_test_tempdir / 'autodoc-root'
        if not srcdir.exists():
            (rootdir / 'test-root').copytree(srcdir)
        testroot = rootdir / 'test-ext-autodoc'
        sys.path.append(testroot)
        app = SphinxTestApp(srcdir=srcdir)
        app.builder.env.app = app
        app.builder.env.temp_data['docname'] = 'dummy'
        app.connect('autodoc-process-signature', process_signature)
        app.connect('autodoc-skip-member', skip_member)
        yield
    finally:
        app.cleanup()
        sys.path.remove(testroot)


directive = options = None


@pytest.fixture
def setup_test():
    global options, directive
    global processed_signatures

    options = Options(
        inherited_members = False,
        undoc_members = False,
        private_members = False,
        special_members = False,
        imported_members = False,
        show_inheritance = False,
        noindex = False,
        annotation = None,
        synopsis = '',
        platform = '',
        deprecated = False,
        members = [],
        member_order = 'alphabetic',
        exclude_members = set(),
        ignore_module_all = False,
    )

    directive = Struct(
        env = app.builder.env,
        genopt = options,
        result = ViewList(),
        filename_set = set(),
        state = Mock(),
    )
    directive.state.document.settings.tab_width = 8

    processed_signatures = []

    app._status.truncate(0)
    app._warning.truncate(0)

    yield

    app.registry.autodoc_attrgettrs.clear()


processed_signatures = []


def process_signature(app, what, name, obj, options, args, retann):
    processed_signatures.append((what, name))
    if name == 'bar':
        return '42', None


def skip_member(app, what, name, obj, skip, options):
    if name in ('__special1__', '__special2__'):
        return skip
    if name.startswith('__'):
        return True
    if name == 'skipmeth':
        return True


@pytest.mark.usefixtures('setup_test')
def test_parse_name():
    logging.setup(app, app._status, app._warning)

    def verify(objtype, name, result):
        inst = app.registry.documenters[objtype](directive, name)
        assert inst.parse_name()
        assert (inst.modname, inst.objpath, inst.args, inst.retann) == result

    # for modules
    verify('module', 'test_autodoc', ('test_autodoc', [], None, None))
    verify('module', 'test.test_autodoc', ('test.test_autodoc', [], None, None))
    verify('module', 'test(arg)', ('test', [], 'arg', None))
    assert 'signature arguments' in app._warning.getvalue()

    # for functions/classes
    verify('function', 'test_autodoc.raises',
           ('test_autodoc', ['raises'], None, None))
    verify('function', 'test_autodoc.raises(exc) -> None',
           ('test_autodoc', ['raises'], 'exc', 'None'))
    directive.env.temp_data['autodoc:module'] = 'test_autodoc'
    verify('function', 'raises', ('test_autodoc', ['raises'], None, None))
    del directive.env.temp_data['autodoc:module']
    directive.env.ref_context['py:module'] = 'test_autodoc'
    verify('function', 'raises', ('test_autodoc', ['raises'], None, None))
    verify('class', 'Base', ('test_autodoc', ['Base'], None, None))

    # for members
    directive.env.ref_context['py:module'] = 'foo'
    verify('method', 'util.SphinxTestApp.cleanup',
           ('util', ['SphinxTestApp', 'cleanup'], None, None))
    directive.env.ref_context['py:module'] = 'util'
    directive.env.ref_context['py:class'] = 'Foo'
    directive.env.temp_data['autodoc:class'] = 'SphinxTestApp'
    verify('method', 'cleanup', ('util', ['SphinxTestApp', 'cleanup'], None, None))
    verify('method', 'SphinxTestApp.cleanup',
           ('util', ['SphinxTestApp', 'cleanup'], None, None))

    # and clean up
    del directive.env.ref_context['py:module']
    del directive.env.ref_context['py:class']
    del directive.env.temp_data['autodoc:class']


@pytest.mark.usefixtures('setup_test')
def test_format_signature():
    def formatsig(objtype, name, obj, args, retann):
        inst = app.registry.documenters[objtype](directive, name)
        inst.fullname = name
        inst.doc_as_attr = False  # for class objtype
        inst.object = obj
        inst.objpath = [name]
        inst.args = args
        inst.retann = retann
        res = inst.format_signature()
        print(res)
        return res

    # no signatures for modules
    assert formatsig('module', 'test', None, None, None) == ''

    # test for functions
    def f(a, b, c=1, **d):
        pass

    def g(a='\n'):
        pass
    assert formatsig('function', 'f', f, None, None) == '(a, b, c=1, **d)'
    assert formatsig('function', 'f', f, 'a, b, c, d', None) == '(a, b, c, d)'
    assert formatsig('function', 'f', f, None, 'None') == '(a, b, c=1, **d) -> None'
    assert formatsig('function', 'g', g, None, None) == r"(a='\\n')"

    # test for classes
    class D:
        pass

    class E:
        pass
    # no signature for classes without __init__
    for C in (D, E):
        assert formatsig('class', 'D', C, None, None) == ''

    class F:
        def __init__(self, a, b=None):
            pass

    class G(F):
        pass
    for C in (F, G):
        assert formatsig('class', 'C', C, None, None) == '(a, b=None)'
    assert formatsig('class', 'C', D, 'a, b', 'X') == '(a, b) -> X'

    # __init__ have signature at first line of docstring
    directive.env.config.autoclass_content = 'both'

    class F2:
        '''some docstring for F2.'''
        def __init__(self, *args, **kw):
            '''
            __init__(a1, a2, kw1=True, kw2=False)

            some docstring for __init__.
            '''
    class G2(F2):
        pass

    assert formatsig('class', 'F2', F2, None, None) == \
        '(a1, a2, kw1=True, kw2=False)'
    assert formatsig('class', 'G2', G2, None, None) == \
        '(a1, a2, kw1=True, kw2=False)'

    # test for methods
    class H:
        def foo1(self, b, *c):
            pass

        def foo2(b, *c):
            pass

        def foo3(self, d='\n'):
            pass
    assert formatsig('method', 'H.foo', H.foo1, None, None) == '(b, *c)'
    assert formatsig('method', 'H.foo', H.foo1, 'a', None) == '(a)'
    assert formatsig('method', 'H.foo', H.foo2, None, None) == '(*c)'
    assert formatsig('method', 'H.foo', H.foo3, None, None) == r"(d='\\n')"

    # test bound methods interpreted as functions
    assert formatsig('function', 'foo', H().foo1, None, None) == '(b, *c)'
    assert formatsig('function', 'foo', H().foo2, None, None) == '(*c)'
    assert formatsig('function', 'foo', H().foo3, None, None) == r"(d='\\n')"

    # test exception handling (exception is caught and args is '')
    directive.env.config.autodoc_docstring_signature = False
    assert formatsig('function', 'int', int, None, None) == ''

    # test processing by event handler
    assert formatsig('method', 'bar', H.foo1, None, None) == '42'

    # test functions created via functools.partial
    from functools import partial
    curried1 = partial(lambda a, b, c: None, 'A')
    assert formatsig('function', 'curried1', curried1, None, None) == \
        '(b, c)'
    curried2 = partial(lambda a, b, c=42: None, 'A')
    assert formatsig('function', 'curried2', curried2, None, None) == \
        '(b, c=42)'
    curried3 = partial(lambda a, b, *c: None, 'A')
    assert formatsig('function', 'curried3', curried3, None, None) == \
        '(b, *c)'
    curried4 = partial(lambda a, b, c=42, *d, **e: None, 'A')
    assert formatsig('function', 'curried4', curried4, None, None) == \
        '(b, c=42, *d, **e)'


@pytest.mark.usefixtures('setup_test')
def test_get_doc():
    def getdocl(objtype, obj):
        inst = app.registry.documenters[objtype](directive, 'tmp')
        inst.object = obj
        inst.objpath = [obj.__name__]
        inst.doc_as_attr = False
        inst.format_signature()  # handle docstring signatures!
        ds = inst.get_doc()
        # for testing purposes, concat them and strip the empty line at the end
        res = sum(ds, [])[:-1]
        print(res)
        return res

    # objects without docstring
    def f():
        pass
    assert getdocl('function', f) == []

    # standard function, diverse docstring styles...
    def f():
        """Docstring"""
    def g():
        """
        Docstring
        """
    for func in (f, g):
        assert getdocl('function', func) == ['Docstring']

    # first line vs. other lines indentation
    def f():
        """First line

        Other
          lines
        """
    assert getdocl('function', f) == ['First line', '', 'Other', '  lines']

    # charset guessing (this module is encoded in utf-8)
    def f():
        """Döcstring"""
    assert getdocl('function', f) == ['Döcstring']

    # already-unicode docstrings must be taken literally
    def f():
        """Döcstring"""
    assert getdocl('function', f) == ['Döcstring']

    # verify that method docstrings get extracted in both normal case
    # and in case of bound method posing as a function
    class J:  # NOQA
        def foo(self):
            """Method docstring"""
    assert getdocl('method', J.foo) == ['Method docstring']
    assert getdocl('function', J().foo) == ['Method docstring']


@pytest.mark.sphinx('html', testroot='ext-autodoc')
def test_new_documenter(app):
    class MyDocumenter(ModuleLevelDocumenter):
        objtype = 'integer'
        directivetype = 'integer'
        priority = 100

        @classmethod
        def can_document_member(cls, member, membername, isattr, parent):
            return isinstance(member, int)

        def document_members(self, all_members=False):
            return

    app.add_autodocumenter(MyDocumenter)

    options = {"members": 'integer'}
    actual = do_autodoc(app, 'module', 'target', options)
    assert list(actual) == [
        '',
        '.. py:module:: target',
        '',
        '',
        '.. py:integer:: integer',
        '   :module: target',
        '',
        '   documentation for the integer',
        '   '
    ]


@pytest.mark.usefixtures('setup_test')
def test_attrgetter_using():
    from target import Class
    from target.inheritance import Derived

    def assert_getter_works(objtype, name, obj, attrs=[], **kw):
        getattr_spy = []

        def special_getattr(obj, name, *defargs):
            if name in attrs:
                getattr_spy.append((obj, name))
                return None
            return getattr(obj, name, *defargs)
        app.add_autodoc_attrgetter(type, special_getattr)

        del getattr_spy[:]
        inst = app.registry.documenters[objtype](directive, name)
        inst.generate(**kw)

        hooked_members = [s[1] for s in getattr_spy]
        documented_members = [s[1] for s in processed_signatures]
        for attr in attrs:
            fullname = '.'.join((name, attr))
            assert attr in hooked_members
            assert fullname not in documented_members, \
                '%r was not hooked by special_attrgetter function' % fullname

    with catch_warnings(record=True):
        options.members = ALL
        options.inherited_members = False
        assert_getter_works('class', 'target.Class', Class, ['meth'])

        options.inherited_members = True
        assert_getter_works('class', 'target.inheritance.Derived', Derived, ['inheritedmeth'])


@pytest.mark.sphinx('html', testroot='ext-autodoc')
def test_py_module(app, warning):
    # without py:module
    actual = do_autodoc(app, 'method', 'Class.meth')
    assert list(actual) == []
    assert ("don't know which module to import for autodocumenting 'Class.meth'"
            in warning.getvalue())

    # with py:module
    app.env.ref_context['py:module'] = 'target'
    warning.truncate(0)

    actual = do_autodoc(app, 'method', 'Class.meth')
    assert list(actual) == [
        '',
        '.. py:method:: Class.meth()',
        '   :module: target',
        '',
        '   Function.',
        '   '
    ]
    assert ("don't know which module to import for autodocumenting 'Class.meth'"
            not in warning.getvalue())


@pytest.mark.sphinx('html', testroot='ext-autodoc')
def test_autodoc_decorator(app):
    actual = do_autodoc(app, 'decorator', 'target.decorator.deco1')
    assert list(actual) == [
        '',
        '.. py:decorator:: deco1',
        '   :module: target.decorator',
        '',
        '   docstring for deco1',
        '   '
    ]

    actual = do_autodoc(app, 'decorator', 'target.decorator.deco2')
    assert list(actual) == [
        '',
        '.. py:decorator:: deco2(condition, message)',
        '   :module: target.decorator',
        '',
        '   docstring for deco2',
        '   '
    ]


@pytest.mark.sphinx('html', testroot='ext-autodoc')
def test_autodoc_exception(app):
    actual = do_autodoc(app, 'exception', 'target.CustomEx')
    assert list(actual) == [
        '',
        '.. py:exception:: CustomEx',
        '   :module: target',
        '',
        '   My custom exception.',
        '   '
    ]


@pytest.mark.sphinx('html', testroot='ext-autodoc')
def test_autodoc_warnings(app, warning):
    app.env.temp_data['docname'] = 'dummy'

    # can't import module
    do_autodoc(app, 'module', 'unknown')
    assert "failed to import module 'unknown'" in warning.getvalue()

    # missing function
    do_autodoc(app, 'function', 'unknown')
    assert "import for autodocumenting 'unknown'" in warning.getvalue()

    do_autodoc(app, 'function', 'target.unknown')
    assert "failed to import function 'unknown' from module 'target'" in warning.getvalue()

    # missing method
    do_autodoc(app, 'method', 'target.Class.unknown')
    assert "failed to import method 'Class.unknown' from module 'target'" in warning.getvalue()


@pytest.mark.sphinx('html', testroot='ext-autodoc')
def test_autodoc_attributes(app):
    options = {"synopsis": 'Synopsis',
               "platform": "Platform",
               "deprecated": None}
    actual = do_autodoc(app, 'module', 'target', options)
    assert list(actual) == [
        '',
        '.. py:module:: target',
        '   :synopsis: Synopsis',
        '   :platform: Platform',
        '   :deprecated:',
        ''
    ]


@pytest.mark.sphinx('html', testroot='ext-autodoc')
def test_autodoc_members(app):
    # default (no-members)
    actual = do_autodoc(app, 'class', 'target.inheritance.Base')
    assert list(filter(lambda l: '::' in l, actual)) == [
        '.. py:class:: Base',
    ]

    # default ALL-members
    options = {"members": None}
    actual = do_autodoc(app, 'class', 'target.inheritance.Base', options)
    assert list(filter(lambda l: '::' in l, actual)) == [
        '.. py:class:: Base',
        '   .. py:method:: Base.inheritedclassmeth()',
        '   .. py:method:: Base.inheritedmeth()',
        '   .. py:method:: Base.inheritedstaticmeth(cls)'
    ]

    # default specific-members
    options = {"members": "inheritedmeth,inheritedstaticmeth"}
    actual = do_autodoc(app, 'class', 'target.inheritance.Base', options)
    assert list(filter(lambda l: '::' in l, actual)) == [
        '.. py:class:: Base',
        '   .. py:method:: Base.inheritedmeth()',
        '   .. py:method:: Base.inheritedstaticmeth(cls)'
    ]


@pytest.mark.sphinx('html', testroot='ext-autodoc')
def test_autodoc_exclude_members(app):
    options = {"members": None,
               "exclude-members": "inheritedmeth,inheritedstaticmeth"}
    actual = do_autodoc(app, 'class', 'target.inheritance.Base', options)
    assert list(filter(lambda l: '::' in l, actual)) == [
        '.. py:class:: Base',
        '   .. py:method:: Base.inheritedclassmeth()'
    ]

    # members vs exclude-members
    options = {"members": "inheritedmeth",
               "exclude-members": "inheritedmeth"}
    actual = do_autodoc(app, 'class', 'target.inheritance.Base', options)
    assert list(filter(lambda l: '::' in l, actual)) == [
        '.. py:class:: Base',
    ]


@pytest.mark.sphinx('html', testroot='ext-autodoc')
def test_autodoc_undoc_members(app):
    options = {"members": None,
               "undoc-members": None}
    actual = do_autodoc(app, 'class', 'target.Class', options)
    assert list(filter(lambda l: '::' in l, actual)) == [
        '.. py:class:: Class(arg)',
        '   .. py:attribute:: Class.attr',
        '   .. py:attribute:: Class.docattr',
        '   .. py:method:: Class.excludemeth()',
        '   .. py:attribute:: Class.inst_attr_comment',
        '   .. py:attribute:: Class.inst_attr_inline',
        '   .. py:attribute:: Class.inst_attr_string',
        '   .. py:attribute:: Class.mdocattr',
        '   .. py:method:: Class.meth()',
        '   .. py:method:: Class.moore(a, e, f) -> happiness',
        '   .. py:method:: Class.roger(a, *, b=2, c=3, d=4, e=5, f=6)',
        '   .. py:attribute:: Class.skipattr',
        '   .. py:method:: Class.skipmeth()',
        '   .. py:attribute:: Class.udocattr',
        '   .. py:method:: Class.undocmeth()'
    ]


@pytest.mark.sphinx('html', testroot='ext-autodoc')
def test_autodoc_inherited_members(app):
    options = {"members": None,
               "inherited-members": None}
    actual = do_autodoc(app, 'class', 'target.inheritance.Derived', options)
    assert list(filter(lambda l: 'method::' in l, actual)) == [
        '   .. py:method:: Derived.inheritedclassmeth()',
        '   .. py:method:: Derived.inheritedmeth()',
        '   .. py:method:: Derived.inheritedstaticmeth(cls)',
    ]


@pytest.mark.sphinx('html', testroot='ext-autodoc')
def test_autodoc_imported_members(app):
    options = {"members": None,
               "imported-members": None,
               "ignore-module-all": None}
    actual = do_autodoc(app, 'module', 'target', options)
    assert '.. py:function:: save_traceback(app: Sphinx) -> str' in actual


@pytest.mark.sphinx('html', testroot='ext-autodoc')
def test_autodoc_special_members(app):
    # specific special methods
    options = {"undoc-members": None,
               "special-members": "__init__,__special1__"}
    actual = do_autodoc(app, 'class', 'target.Class', options)
    assert list(filter(lambda l: '::' in l, actual)) == [
        '.. py:class:: Class(arg)',
        '   .. py:method:: Class.__init__(arg)',
        '   .. py:method:: Class.__special1__()',
    ]

    # combination with specific members
    options = {"members": "attr,docattr",
               "undoc-members": None,
               "special-members": "__init__,__special1__"}
    actual = do_autodoc(app, 'class', 'target.Class', options)
    assert list(filter(lambda l: '::' in l, actual)) == [
        '.. py:class:: Class(arg)',
        '   .. py:method:: Class.__init__(arg)',
        '   .. py:method:: Class.__special1__()',
        '   .. py:attribute:: Class.attr',
        '   .. py:attribute:: Class.docattr',
    ]

    # all special methods
    options = {"members": None,
               "undoc-members": None,
               "special-members": None}
    actual = do_autodoc(app, 'class', 'target.Class', options)
    assert list(filter(lambda l: '::' in l, actual)) == [
        '.. py:class:: Class(arg)',
        '   .. py:attribute:: Class.__dict__',
        '   .. py:method:: Class.__init__(arg)',
        '   .. py:attribute:: Class.__module__',
        '   .. py:method:: Class.__special1__()',
        '   .. py:method:: Class.__special2__()',
        '   .. py:attribute:: Class.__weakref__',
        '   .. py:attribute:: Class.attr',
        '   .. py:attribute:: Class.docattr',
        '   .. py:method:: Class.excludemeth()',
        '   .. py:attribute:: Class.inst_attr_comment',
        '   .. py:attribute:: Class.inst_attr_inline',
        '   .. py:attribute:: Class.inst_attr_string',
        '   .. py:attribute:: Class.mdocattr',
        '   .. py:method:: Class.meth()',
        '   .. py:method:: Class.moore(a, e, f) -> happiness',
        '   .. py:method:: Class.roger(a, *, b=2, c=3, d=4, e=5, f=6)',
        '   .. py:attribute:: Class.skipattr',
        '   .. py:method:: Class.skipmeth()',
        '   .. py:attribute:: Class.udocattr',
        '   .. py:method:: Class.undocmeth()'
    ]


@pytest.mark.sphinx('html', testroot='ext-autodoc')
def test_autodoc_ignore_module_all(app):
    # default (no-ignore-module-all)
    options = {"members": None}
    actual = do_autodoc(app, 'module', 'target', options)
    assert list(filter(lambda l: 'class::' in l, actual)) == [
        '.. py:class:: Class(arg)',
    ]

    # ignore-module-all
    options = {"members": None,
               "ignore-module-all": None}
    actual = do_autodoc(app, 'module', 'target', options)
    assert list(filter(lambda l: 'class::' in l, actual)) == [
        '.. py:class:: Class(arg)',
        '.. py:class:: CustomDict',
        '.. py:class:: InstAttCls()',
        '.. py:class:: Outer',
        '   .. py:class:: Outer.Inner',
        '.. py:class:: StrRepr'
    ]


@pytest.mark.sphinx('html', testroot='ext-autodoc')
def test_autodoc_noindex(app):
    options = {"noindex": True}
    actual = do_autodoc(app, 'module', 'target', options)
    assert list(actual) == [
        '',
        '.. py:module:: target',
        '   :noindex:',
        ''
    ]

    # TODO: :noindex: should be propagated to children of target item.

    actual = do_autodoc(app, 'class', 'target.inheritance.Base', options)
    assert list(actual) == [
        '',
        '.. py:class:: Base',
        '   :noindex:',
        '   :module: target.inheritance',
        ''
    ]


@pytest.mark.sphinx('html', testroot='ext-autodoc')
def test_autodoc_subclass_of_builtin_class(app):
    options = {"members": None}
    actual = do_autodoc(app, 'class', 'target.CustomDict', options)
    assert list(actual) == [
        '',
        '.. py:class:: CustomDict',
        '   :module: target',
        '',
        '   Docstring.',
        '   '
    ]


@pytest.mark.sphinx('html', testroot='ext-autodoc')
def test_autodoc_inner_class(app):
    options = {"members": None}
    actual = do_autodoc(app, 'class', 'target.Outer', options)
    assert list(actual) == [
        '',
        '.. py:class:: Outer',
        '   :module: target',
        '',
        '   Foo',
        '   ',
        '   ',
        '   .. py:class:: Outer.Inner',
        '      :module: target',
        '   ',
        '      Foo',
        '      ',
        '      ',
        '      .. py:method:: Outer.Inner.meth()',
        '         :module: target',
        '      ',
        '         Foo',
        '         ',
        '   ',
        '   .. py:attribute:: Outer.factory',
        '      :module: target',
        '   ',
        '      alias of :class:`builtins.dict`'
    ]

    actual = do_autodoc(app, 'class', 'target.Outer.Inner', options)
    assert list(actual) == [
        '',
        '.. py:class:: Inner',
        '   :module: target.Outer',
        '',
        '   Foo',
        '   ',
        '   ',
        '   .. py:method:: Inner.meth()',
        '      :module: target.Outer',
        '   ',
        '      Foo',
        '      ',
    ]


@pytest.mark.sphinx('html', testroot='ext-autodoc')
def test_autodoc_classmethod(app):
    actual = do_autodoc(app, 'method', 'target.inheritance.Base.inheritedclassmeth')
    assert list(actual) == [
        '',
        '.. py:method:: Base.inheritedclassmeth()',
        '   :module: target.inheritance',
        '   :classmethod:',
        '',
        '   Inherited class method.',
        '   '
    ]


@pytest.mark.sphinx('html', testroot='ext-autodoc')
def test_autodoc_staticmethod(app):
    actual = do_autodoc(app, 'method', 'target.inheritance.Base.inheritedstaticmeth')
    assert list(actual) == [
        '',
        '.. py:method:: Base.inheritedstaticmeth(cls)',
        '   :module: target.inheritance',
        '   :staticmethod:',
        '',
        '   Inherited static method.',
        '   '
    ]


@pytest.mark.sphinx('html', testroot='ext-autodoc')
def test_autodoc_descriptor(app):
    options = {"members": None,
               "undoc-members": True}
    actual = do_autodoc(app, 'class', 'target.descriptor.Class', options)
    assert list(actual) == [
        '',
        '.. py:class:: Class',
        '   :module: target.descriptor',
        '',
        '   ',
        '   .. py:attribute:: Class.descr',
        '      :module: target.descriptor',
        '   ',
        '      Descriptor instance docstring.',
        '      ',
        '   ',
        '   .. py:method:: Class.prop',
        '      :module: target.descriptor',
        '      :property:',
        '   ',
        '      Property.',
        '      '
    ]


@pytest.mark.sphinx('html', testroot='ext-autodoc')
def test_autodoc_c_module(app):
    actual = do_autodoc(app, 'function', 'time.asctime')
    assert list(actual) == [
        '',
        '.. py:function:: asctime([tuple]) -> string',
        '   :module: time',
        '',
        "   Convert a time tuple to a string, e.g. 'Sat Jun 06 16:26:11 1998'.",
        '   When the time tuple is not present, current time as returned by localtime()',
        '   is used.',
        '   '
    ]


@pytest.mark.sphinx('html', testroot='ext-autodoc')
def test_autodoc_member_order(app):
    # case member-order='bysource'
    options = {"members": None,
               'member-order': 'bysource',
               "undoc-members": True,
               'private-members': True}
    actual = do_autodoc(app, 'class', 'target.Class', options)
    assert list(filter(lambda l: '::' in l, actual)) == [
        '.. py:class:: Class(arg)',
        '   .. py:method:: Class.meth()',
        '   .. py:method:: Class.undocmeth()',
        '   .. py:method:: Class.skipmeth()',
        '   .. py:method:: Class.excludemeth()',
        '   .. py:attribute:: Class.skipattr',
        '   .. py:attribute:: Class.attr',
        '   .. py:attribute:: Class.docattr',
        '   .. py:attribute:: Class.udocattr',
        '   .. py:attribute:: Class.mdocattr',
        '   .. py:method:: Class.roger(a, *, b=2, c=3, d=4, e=5, f=6)',
        '   .. py:method:: Class.moore(a, e, f) -> happiness',
        '   .. py:attribute:: Class.inst_attr_inline',
        '   .. py:attribute:: Class.inst_attr_comment',
        '   .. py:attribute:: Class.inst_attr_string',
        '   .. py:attribute:: Class._private_inst_attr'
    ]

    # case member-order='groupwise'
    options = {"members": None,
               'member-order': 'groupwise',
               "undoc-members": True,
               'private-members': True}
    actual = do_autodoc(app, 'class', 'target.Class', options)
    assert list(filter(lambda l: '::' in l, actual)) == [
        '.. py:class:: Class(arg)',
        '   .. py:method:: Class.excludemeth()',
        '   .. py:method:: Class.meth()',
        '   .. py:method:: Class.moore(a, e, f) -> happiness',
        '   .. py:method:: Class.roger(a, *, b=2, c=3, d=4, e=5, f=6)',
        '   .. py:method:: Class.skipmeth()',
        '   .. py:method:: Class.undocmeth()',
        '   .. py:attribute:: Class._private_inst_attr',
        '   .. py:attribute:: Class.attr',
        '   .. py:attribute:: Class.docattr',
        '   .. py:attribute:: Class.inst_attr_comment',
        '   .. py:attribute:: Class.inst_attr_inline',
        '   .. py:attribute:: Class.inst_attr_string',
        '   .. py:attribute:: Class.mdocattr',
        '   .. py:attribute:: Class.skipattr',
        '   .. py:attribute:: Class.udocattr'
    ]

    # case member-order=None
    options = {"members": None,
               "undoc-members": True,
               'private-members': True}
    actual = do_autodoc(app, 'class', 'target.Class', options)
    assert list(filter(lambda l: '::' in l, actual)) == [
        '.. py:class:: Class(arg)',
        '   .. py:attribute:: Class._private_inst_attr',
        '   .. py:attribute:: Class.attr',
        '   .. py:attribute:: Class.docattr',
        '   .. py:method:: Class.excludemeth()',
        '   .. py:attribute:: Class.inst_attr_comment',
        '   .. py:attribute:: Class.inst_attr_inline',
        '   .. py:attribute:: Class.inst_attr_string',
        '   .. py:attribute:: Class.mdocattr',
        '   .. py:method:: Class.meth()',
        '   .. py:method:: Class.moore(a, e, f) -> happiness',
        '   .. py:method:: Class.roger(a, *, b=2, c=3, d=4, e=5, f=6)',
        '   .. py:attribute:: Class.skipattr',
        '   .. py:method:: Class.skipmeth()',
        '   .. py:attribute:: Class.udocattr',
        '   .. py:method:: Class.undocmeth()'
    ]


@pytest.mark.sphinx('html', testroot='ext-autodoc')
def test_autodoc_module_scope(app):
    app.env.temp_data['autodoc:module'] = 'target'
    actual = do_autodoc(app, 'attribute', 'Class.mdocattr')
    assert list(actual) == [
        '',
        '.. py:attribute:: Class.mdocattr',
        '   :module: target',
        '   :annotation: = <_io.StringIO object>',
        '',
        '   should be documented as well - süß',
        '   '
    ]


@pytest.mark.sphinx('html', testroot='ext-autodoc')
def test_autodoc_class_scope(app):
    app.env.temp_data['autodoc:module'] = 'target'
    app.env.temp_data['autodoc:class'] = 'Class'
    actual = do_autodoc(app, 'attribute', 'mdocattr')
    assert list(actual) == [
        '',
        '.. py:attribute:: Class.mdocattr',
        '   :module: target',
        '   :annotation: = <_io.StringIO object>',
        '',
        '   should be documented as well - süß',
        '   '
    ]


@pytest.mark.sphinx('html', testroot='ext-autodoc')
def test_class_attributes(app):
    options = {"members": None,
               "undoc-members": True}
    actual = do_autodoc(app, 'class', 'target.AttCls', options)
    assert list(actual) == [
        '',
        '.. py:class:: AttCls',
        '   :module: target',
        '',
        '   ',
        '   .. py:attribute:: AttCls.a1',
        '      :module: target',
        '      :annotation: = hello world',
        '   ',
        '   ',
        '   .. py:attribute:: AttCls.a2',
        '      :module: target',
        '      :annotation: = None',
        '   '
    ]


@pytest.mark.sphinx('html', testroot='ext-autodoc')
def test_instance_attributes(app):
    options = {"members": None}
    actual = do_autodoc(app, 'class', 'target.InstAttCls', options)
    assert list(actual) == [
        '',
        '.. py:class:: InstAttCls()',
        '   :module: target',
        '',
        '   Class with documented class and instance attributes.',
        '   ',
        '   ',
        '   .. py:attribute:: InstAttCls.ca1',
        '      :module: target',
        "      :annotation: = 'a'",
        '   ',
        '      Doc comment for class attribute InstAttCls.ca1.',
        '      It can have multiple lines.',
        '      ',
        '   ',
        '   .. py:attribute:: InstAttCls.ca2',
        '      :module: target',
        "      :annotation: = 'b'",
        '   ',
        '      Doc comment for InstAttCls.ca2. One line only.',
        '      ',
        '   ',
        '   .. py:attribute:: InstAttCls.ca3',
        '      :module: target',
        "      :annotation: = 'c'",
        '   ',
        '      Docstring for class attribute InstAttCls.ca3.',
        '      ',
        '   ',
        '   .. py:attribute:: InstAttCls.ia1',
        '      :module: target',
        '      :annotation: = None',
        '   ',
        '      Doc comment for instance attribute InstAttCls.ia1',
        '      ',
        '   ',
        '   .. py:attribute:: InstAttCls.ia2',
        '      :module: target',
        '      :annotation: = None',
        '   ',
        '      Docstring for instance attribute InstAttCls.ia2.',
        '      '
    ]

    # pick up arbitrary attributes
    options = {"members": 'ca1,ia1'}
    actual = do_autodoc(app, 'class', 'target.InstAttCls', options)
    assert list(actual) == [
        '',
        '.. py:class:: InstAttCls()',
        '   :module: target',
        '',
        '   Class with documented class and instance attributes.',
        '   ',
        '   ',
        '   .. py:attribute:: InstAttCls.ca1',
        '      :module: target',
        "      :annotation: = 'a'",
        '   ',
        '      Doc comment for class attribute InstAttCls.ca1.',
        '      It can have multiple lines.',
        '      ',
        '   ',
        '   .. py:attribute:: InstAttCls.ia1',
        '      :module: target',
        '      :annotation: = None',
        '   ',
        '      Doc comment for instance attribute InstAttCls.ia1',
        '      '
    ]


@pytest.mark.sphinx('html', testroot='ext-autodoc')
def test_slots(app):
    options = {"members": None,
               "undoc-members": True}
    actual = do_autodoc(app, 'module', 'target.slots', options)
    assert list(actual) == [
        '',
        '.. py:module:: target.slots',
        '',
        '',
        '.. py:class:: Bar()',
        '   :module: target.slots',
        '',
        '   ',
        '   .. py:attribute:: Bar.attr1',
        '      :module: target.slots',
        '   ',
        '      docstring of attr1',
        '      ',
        '   ',
        '   .. py:attribute:: Bar.attr2',
        '      :module: target.slots',
        '   ',
        '      docstring of instance attr2',
        '      ',
        '   ',
        '   .. py:attribute:: Bar.attr3',
        '      :module: target.slots',
        '   ',
        '',
        '.. py:class:: Foo',
        '   :module: target.slots',
        '',
        '   ',
        '   .. py:attribute:: Foo.attr',
        '      :module: target.slots',
        '   ',
    ]


@pytest.mark.sphinx('html', testroot='ext-autodoc')
def test_enum_class(app):
    options = {"members": None,
               "undoc-members": True}
    actual = do_autodoc(app, 'class', 'target.enum.EnumCls', options)
    assert list(actual) == [
        '',
        '.. py:class:: EnumCls',
        '   :module: target.enum',
        '',
        '   this is enum class',
        '   ',
        '   ',
        '   .. py:method:: EnumCls.say_hello()',
        '      :module: target.enum',
        '   ',
        '      a method says hello to you.',
        '      ',
        '   ',
        '   .. py:attribute:: EnumCls.val1',
        '      :module: target.enum',
        '      :annotation: = 12',
        '   ',
        '      doc for val1',
        '      ',
        '   ',
        '   .. py:attribute:: EnumCls.val2',
        '      :module: target.enum',
        '      :annotation: = 23',
        '   ',
        '      doc for val2',
        '      ',
        '   ',
        '   .. py:attribute:: EnumCls.val3',
        '      :module: target.enum',
        '      :annotation: = 34',
        '   ',
        '      doc for val3',
        '      ',
        '   ',
        '   .. py:attribute:: EnumCls.val4',
        '      :module: target.enum',
        '      :annotation: = 34',
        '   '
    ]

    # checks for an attribute of EnumClass
    actual = do_autodoc(app, 'attribute', 'target.enum.EnumCls.val1')
    assert list(actual) == [
        '',
        '.. py:attribute:: EnumCls.val1',
        '   :module: target.enum',
        '   :annotation: = 12',
        '',
        '   doc for val1',
        '   '
    ]


@pytest.mark.sphinx('html', testroot='ext-autodoc')
def test_descriptor_class(app):
    options = {"members": 'CustomDataDescriptor,CustomDataDescriptor2'}
    actual = do_autodoc(app, 'module', 'target.descriptor', options)
    assert list(actual) == [
        '',
        '.. py:module:: target.descriptor',
        '',
        '',
        '.. py:class:: CustomDataDescriptor(doc)',
        '   :module: target.descriptor',
        '',
        '   Descriptor class docstring.',
        '   ',
        '   ',
        '   .. py:method:: CustomDataDescriptor.meth()',
        '      :module: target.descriptor',
        '   ',
        '      Function.',
        '      ',
        '',
        '.. py:class:: CustomDataDescriptor2(doc)',
        '   :module: target.descriptor',
        '',
        '   Descriptor class with custom metaclass docstring.',
        '   '
    ]


@pytest.mark.sphinx('html', testroot='ext-autodoc')
def test_autofunction_for_callable(app):
    actual = do_autodoc(app, 'function', 'target.callable.function')
    assert list(actual) == [
        '',
        '.. py:function:: function(arg1, arg2, **kwargs)',
        '   :module: target.callable',
        '',
        '   A callable object that behaves like a function.',
        '   '
    ]


@pytest.mark.sphinx('html', testroot='ext-autodoc')
def test_autofunction_for_method(app):
    actual = do_autodoc(app, 'function', 'target.callable.method')
    assert list(actual) == [
        '',
        '.. py:function:: method(arg1, arg2)',
        '   :module: target.callable',
        '',
        '   docstring of Callable.method().',
        '   '
    ]


@pytest.mark.usefixtures('setup_test')
def test_abstractmethods():
    options = {"members": None,
               "undoc-members": None}
    actual = do_autodoc(app, 'module', 'target.abstractmethods', options)
    assert list(actual) == [
        '',
        '.. py:module:: target.abstractmethods',
        '',
        '',
        '.. py:class:: Base',
        '   :module: target.abstractmethods',
        '',
        '   ',
        '   .. py:method:: Base.abstractmeth()',
        '      :module: target.abstractmethods',
        '      :abstractmethod:',
        '   ',
        '   ',
        '   .. py:method:: Base.classmeth()',
        '      :module: target.abstractmethods',
        '      :abstractmethod:',
        '      :classmethod:',
        '   ',
        '   ',
        '   .. py:method:: Base.coroutinemeth()',
        '      :module: target.abstractmethods',
        '      :abstractmethod:',
        '      :async:',
        '   ',
        '   ',
        '   .. py:method:: Base.meth()',
        '      :module: target.abstractmethods',
        '   ',
        '   ',
        '   .. py:method:: Base.prop',
        '      :module: target.abstractmethods',
        '      :abstractmethod:',
        '      :property:',
        '   ',
        '   ',
        '   .. py:method:: Base.staticmeth()',
        '      :module: target.abstractmethods',
        '      :abstractmethod:',
        '      :staticmethod:',
        '   '
    ]


@pytest.mark.usefixtures('setup_test')
def test_partialfunction():
    options = {"members": None}
    actual = do_autodoc(app, 'module', 'target.partialfunction', options)
    assert list(actual) == [
        '',
        '.. py:module:: target.partialfunction',
        '',
        '',
        '.. py:function:: func1()',
        '   :module: target.partialfunction',
        '',
        '   docstring of func1',
        '   ',
        '',
        '.. py:function:: func2()',
        '   :module: target.partialfunction',
        '',
        '   docstring of func1',
        '   ',
        '',
        '.. py:function:: func3()',
        '   :module: target.partialfunction',
        '',
        '   docstring of func3',
        '   '
    ]


@pytest.mark.usefixtures('setup_test')
def test_bound_method():
    options = {"members": None}
    actual = do_autodoc(app, 'module', 'target.bound_method', options)
    assert list(actual) == [
        '',
        '.. py:module:: target.bound_method',
        '',
        '',
        '.. py:function:: bound_method()',
        '   :module: target.bound_method',
        '',
        '   Method docstring',
        '   ',
    ]


@pytest.mark.usefixtures('setup_test')
def test_coroutine():
    actual = do_autodoc(app, 'function', 'target.functions.coroutinefunc')
    assert list(actual) == [
        '',
        '.. py:function:: coroutinefunc()',
        '   :module: target.functions',
        '   :async:',
        '',
    ]

    options = {"members": None}
    actual = do_autodoc(app, 'class', 'target.coroutine.AsyncClass', options)
    assert list(actual) == [
        '',
        '.. py:class:: AsyncClass',
        '   :module: target.coroutine',
        '',
        '   ',
        '   .. py:method:: AsyncClass.do_coroutine()',
        '      :module: target.coroutine',
        '      :async:',
        '   ',
        '      A documented coroutine function',
        '      '
    ]


@pytest.mark.sphinx('html', testroot='ext-autodoc')
def test_partialmethod(app):
    expected = [
        '',
        '.. py:class:: Cell',
        '   :module: target.partialmethod',
        '',
        '   An example for partialmethod.',
        '   ',
        '   refs: https://docs.python.jp/3/library/functools.html#functools.partialmethod',
        '   ',
        '   ',
        '   .. py:method:: Cell.set_alive() -> None',
        '      :module: target.partialmethod',
        '   ',
        '      Make a cell alive.',
        '      ',
        '   ',
        '   .. py:method:: Cell.set_dead() -> None',
        '      :module: target.partialmethod',
        '   ',
        '      Make a cell dead.',
        '      ',
        '   ',
        '   .. py:method:: Cell.set_state(state)',
        '      :module: target.partialmethod',
        '   ',
        '      Update state of cell to *state*.',
        '      ',
    ]
    if (sys.version_info < (3, 5, 4) or
            (3, 6, 5) <= sys.version_info < (3, 7) or
            (3, 7, 0, 'beta', 3) <= sys.version_info):
        # TODO: this condition should be updated after 3.7-final release.
        expected = '\n'.join(expected).replace(' -> None', '').split('\n')

    options = {"members": None}
    actual = do_autodoc(app, 'class', 'target.partialmethod.Cell', options)
    assert list(actual) == expected


<<<<<<< HEAD
@pytest.mark.usefixtures('setup_test')
def test_module_variables():
    options = {"members": None,
               "undoc-members": True}
    actual = do_autodoc(app, 'module', 'target.module', options)
    assert list(actual) == [
        '',
        '.. py:module:: target.module',
        '',
        '',
        '.. py:data:: CONSTANT1',
        '   :module: target.module',
        "   :annotation: = ''",
        '',
        '   docstring for CONSTANT1',
        '   ',
        '',
        '.. py:data:: CONSTANT2',
        '   :module: target.module',
        "   :annotation: = ''",
        '',
    ]


=======
@pytest.mark.sphinx('html', testroot='ext-autodoc')
def test_autodoc_typehints_signature(app):
    app.config.autodoc_typehints = "signature"

    options = {"members": None,
               "undoc-members": True}
    actual = do_autodoc(app, 'module', 'target.typehints', options)
    assert list(actual) == [
        '',
        '.. py:module:: target.typehints',
        '',
        '',
        '.. py:class:: Math(s: str, o: object = None)',
        '   :module: target.typehints',
        '',
        '   ',
        '   .. py:method:: Math.incr(a: int, b: int = 1) -> int',
        '      :module: target.typehints',
        '   ',
        '',
        '.. py:function:: incr(a: int, b: int = 1) -> int',
        '   :module: target.typehints',
        ''
    ]


@pytest.mark.sphinx('html', testroot='ext-autodoc')
def test_autodoc_typehints_none(app):
    app.config.autodoc_typehints = "none"

    options = {"members": None,
               "undoc-members": True}
    actual = do_autodoc(app, 'module', 'target.typehints', options)
    assert list(actual) == [
        '',
        '.. py:module:: target.typehints',
        '',
        '',
        '.. py:class:: Math(s, o = None)',
        '   :module: target.typehints',
        '',
        '   ',
        '   .. py:method:: Math.incr(a, b = 1) -> int',
        '      :module: target.typehints',
        '   ',
        '',
        '.. py:function:: incr(a, b = 1) -> int',
        '   :module: target.typehints',
        ''
    ]


@pytest.mark.sphinx('html', testroot='ext-autodoc')
@pytest.mark.filterwarnings('ignore:autodoc_default_flags is now deprecated.')
def test_merge_autodoc_default_flags1(app):
    app.config.autodoc_default_flags = ['members', 'undoc-members']
    merge_autodoc_default_flags(app, app.config)
    assert app.config.autodoc_default_options == {'members': None,
                                                  'undoc-members': None}


@pytest.mark.sphinx('html', testroot='ext-autodoc')
@pytest.mark.filterwarnings('ignore:autodoc_default_flags is now deprecated.')
def test_merge_autodoc_default_flags2(app):
    app.config.autodoc_default_flags = ['members', 'undoc-members']
    app.config.autodoc_default_options = {'members': 'this,that,order',
                                          'inherited-members': 'this'}
    merge_autodoc_default_flags(app, app.config)
    assert app.config.autodoc_default_options == {'members': None,
                                                  'undoc-members': None,
                                                  'inherited-members': 'this'}


@pytest.mark.sphinx('html', testroot='ext-autodoc')
def test_autodoc_default_options(app):
    # no settings
    actual = do_autodoc(app, 'class', 'target.enum.EnumCls')
    assert '   .. py:attribute:: EnumCls.val1' not in actual
    assert '   .. py:attribute:: EnumCls.val4' not in actual
    actual = do_autodoc(app, 'class', 'target.CustomIter')
    assert '   .. py:method:: target.CustomIter' not in actual
    actual = do_autodoc(app, 'module', 'target')
    assert '.. py:function:: save_traceback(app)' not in actual

    # with :members:
    app.config.autodoc_default_options = {'members': None}
    actual = do_autodoc(app, 'class', 'target.enum.EnumCls')
    assert '   .. py:attribute:: EnumCls.val1' in actual
    assert '   .. py:attribute:: EnumCls.val4' not in actual

    # with :members: = True
    app.config.autodoc_default_options = {'members': True}
    actual = do_autodoc(app, 'class', 'target.enum.EnumCls')
    assert '   .. py:attribute:: EnumCls.val1' in actual
    assert '   .. py:attribute:: EnumCls.val4' not in actual

    # with :members: and :undoc-members:
    app.config.autodoc_default_options = {
        'members': None,
        'undoc-members': None,
    }
    actual = do_autodoc(app, 'class', 'target.enum.EnumCls')
    assert '   .. py:attribute:: EnumCls.val1' in actual
    assert '   .. py:attribute:: EnumCls.val4' in actual

    # with :special-members:
    # Note that :members: must be *on* for :special-members: to work.
    app.config.autodoc_default_options = {
        'members': None,
        'special-members': None
    }
    actual = do_autodoc(app, 'class', 'target.CustomIter')
    assert '   .. py:method:: CustomIter.__init__()' in actual
    assert '      Create a new `CustomIter`.' in actual
    assert '   .. py:method:: CustomIter.__iter__()' in actual
    assert '      Iterate squares of each value.' in actual
    if not IS_PYPY:
        assert '   .. py:attribute:: CustomIter.__weakref__' in actual
        assert '      list of weak references to the object (if defined)' in actual

    # :exclude-members: None - has no effect. Unlike :members:,
    # :special-members:, etc. where None == "include all", here None means
    # "no/false/off".
    app.config.autodoc_default_options = {
        'members': None,
        'exclude-members': None,
    }
    actual = do_autodoc(app, 'class', 'target.enum.EnumCls')
    assert '   .. py:attribute:: EnumCls.val1' in actual
    assert '   .. py:attribute:: EnumCls.val4' not in actual
    app.config.autodoc_default_options = {
        'members': None,
        'special-members': None,
        'exclude-members': None,
    }
    actual = do_autodoc(app, 'class', 'target.CustomIter')
    assert '   .. py:method:: CustomIter.__init__()' in actual
    assert '      Create a new `CustomIter`.' in actual
    assert '   .. py:method:: CustomIter.__iter__()' in actual
    assert '      Iterate squares of each value.' in actual
    if not IS_PYPY:
        assert '   .. py:attribute:: CustomIter.__weakref__' in actual
        assert '      list of weak references to the object (if defined)' in actual
    assert '   .. py:method:: CustomIter.snafucate()' in actual
    assert '      Makes this snafucated.' in actual

    # with :imported-members:
    app.config.autodoc_default_options = {
        'members': None,
        'imported-members': None,
        'ignore-module-all': None,
    }
    actual = do_autodoc(app, 'module', 'target')
    assert '.. py:function:: save_traceback(app)' in actual


@pytest.mark.sphinx('html', testroot='ext-autodoc')
def test_autodoc_default_options_with_values(app):
    # with :members:
    app.config.autodoc_default_options = {'members': 'val1,val2'}
    actual = do_autodoc(app, 'class', 'target.enum.EnumCls')
    assert '   .. py:attribute:: EnumCls.val1' in actual
    assert '   .. py:attribute:: EnumCls.val2' in actual
    assert '   .. py:attribute:: EnumCls.val3' not in actual
    assert '   .. py:attribute:: EnumCls.val4' not in actual

    # with :member-order:
    app.config.autodoc_default_options = {
        'members': None,
        'member-order': 'bysource',
    }
    actual = do_autodoc(app, 'class', 'target.Class')
    assert list(filter(lambda l: '::' in l, actual)) == [
        '.. py:class:: Class(arg)',
        '   .. py:attribute:: Class.descr',
        '   .. py:method:: Class.meth()',
        '   .. py:method:: Class.skipmeth()',
        '   .. py:method:: Class.excludemeth()',
        '   .. py:attribute:: Class.attr',
        '   .. py:method:: Class.prop',
        '   .. py:attribute:: Class.docattr',
        '   .. py:attribute:: Class.udocattr',
        '   .. py:attribute:: Class.mdocattr',
        '   .. py:method:: Class.moore(a, e, f) -> happiness',
        '   .. py:attribute:: Class.inst_attr_inline',
        '   .. py:attribute:: Class.inst_attr_comment',
        '   .. py:attribute:: Class.inst_attr_string',
    ]

    # with :special-members:
    app.config.autodoc_default_options = {
        'special-members': '__init__,__iter__',
    }
    actual = do_autodoc(app, 'class', 'target.CustomIter')
    assert '   .. py:method:: CustomIter.__init__()' in actual
    assert '      Create a new `CustomIter`.' in actual
    assert '   .. py:method:: CustomIter.__iter__()' in actual
    assert '      Iterate squares of each value.' in actual
    if not IS_PYPY:
        assert '   .. py:attribute:: CustomIter.__weakref__' not in actual
        assert '      list of weak references to the object (if defined)' not in actual

    # with :exclude-members:
    app.config.autodoc_default_options = {
        'members': None,
        'exclude-members': 'val1'
    }
    actual = do_autodoc(app, 'class', 'target.enum.EnumCls')
    assert '   .. py:attribute:: EnumCls.val1' not in actual
    assert '   .. py:attribute:: EnumCls.val2' in actual
    assert '   .. py:attribute:: EnumCls.val3' in actual
    assert '   .. py:attribute:: EnumCls.val4' not in actual
    app.config.autodoc_default_options = {
        'members': None,
        'special-members': None,
        'exclude-members': '__weakref__,snafucate',
    }
    actual = do_autodoc(app, 'class', 'target.CustomIter')
    assert '   .. py:method:: CustomIter.__init__()' in actual
    assert '      Create a new `CustomIter`.' in actual
    assert '   .. py:method:: CustomIter.__iter__()' in actual
    assert '      Iterate squares of each value.' in actual
    if not IS_PYPY:
        assert '   .. py:attribute:: CustomIter.__weakref__' not in actual
        assert '      list of weak references to the object (if defined)' not in actual
    assert '   .. py:method:: CustomIter.snafucate()' not in actual
    assert '      Makes this snafucated.' not in actual


>>>>>>> 1eb8e014
@pytest.mark.sphinx('html', testroot='pycode-egg')
def test_autodoc_for_egged_code(app):
    options = {"members": None,
               "undoc-members": None}
    actual = do_autodoc(app, 'module', 'sample', options)
    assert list(actual) == [
        '',
        '.. py:module:: sample',
        '',
        '',
        '.. py:data:: CONSTANT',
        '   :module: sample',
        '   :annotation: = 1',
        '',
        '   constant on sample.py',
        '   ',
        '',
        '.. py:function:: hello(s)',
        '   :module: sample',
        ''
    ]<|MERGE_RESOLUTION|>--- conflicted
+++ resolved
@@ -1347,262 +1347,6 @@
     assert list(actual) == expected
 
 
-<<<<<<< HEAD
-@pytest.mark.usefixtures('setup_test')
-def test_module_variables():
-    options = {"members": None,
-               "undoc-members": True}
-    actual = do_autodoc(app, 'module', 'target.module', options)
-    assert list(actual) == [
-        '',
-        '.. py:module:: target.module',
-        '',
-        '',
-        '.. py:data:: CONSTANT1',
-        '   :module: target.module',
-        "   :annotation: = ''",
-        '',
-        '   docstring for CONSTANT1',
-        '   ',
-        '',
-        '.. py:data:: CONSTANT2',
-        '   :module: target.module',
-        "   :annotation: = ''",
-        '',
-    ]
-
-
-=======
-@pytest.mark.sphinx('html', testroot='ext-autodoc')
-def test_autodoc_typehints_signature(app):
-    app.config.autodoc_typehints = "signature"
-
-    options = {"members": None,
-               "undoc-members": True}
-    actual = do_autodoc(app, 'module', 'target.typehints', options)
-    assert list(actual) == [
-        '',
-        '.. py:module:: target.typehints',
-        '',
-        '',
-        '.. py:class:: Math(s: str, o: object = None)',
-        '   :module: target.typehints',
-        '',
-        '   ',
-        '   .. py:method:: Math.incr(a: int, b: int = 1) -> int',
-        '      :module: target.typehints',
-        '   ',
-        '',
-        '.. py:function:: incr(a: int, b: int = 1) -> int',
-        '   :module: target.typehints',
-        ''
-    ]
-
-
-@pytest.mark.sphinx('html', testroot='ext-autodoc')
-def test_autodoc_typehints_none(app):
-    app.config.autodoc_typehints = "none"
-
-    options = {"members": None,
-               "undoc-members": True}
-    actual = do_autodoc(app, 'module', 'target.typehints', options)
-    assert list(actual) == [
-        '',
-        '.. py:module:: target.typehints',
-        '',
-        '',
-        '.. py:class:: Math(s, o = None)',
-        '   :module: target.typehints',
-        '',
-        '   ',
-        '   .. py:method:: Math.incr(a, b = 1) -> int',
-        '      :module: target.typehints',
-        '   ',
-        '',
-        '.. py:function:: incr(a, b = 1) -> int',
-        '   :module: target.typehints',
-        ''
-    ]
-
-
-@pytest.mark.sphinx('html', testroot='ext-autodoc')
-@pytest.mark.filterwarnings('ignore:autodoc_default_flags is now deprecated.')
-def test_merge_autodoc_default_flags1(app):
-    app.config.autodoc_default_flags = ['members', 'undoc-members']
-    merge_autodoc_default_flags(app, app.config)
-    assert app.config.autodoc_default_options == {'members': None,
-                                                  'undoc-members': None}
-
-
-@pytest.mark.sphinx('html', testroot='ext-autodoc')
-@pytest.mark.filterwarnings('ignore:autodoc_default_flags is now deprecated.')
-def test_merge_autodoc_default_flags2(app):
-    app.config.autodoc_default_flags = ['members', 'undoc-members']
-    app.config.autodoc_default_options = {'members': 'this,that,order',
-                                          'inherited-members': 'this'}
-    merge_autodoc_default_flags(app, app.config)
-    assert app.config.autodoc_default_options == {'members': None,
-                                                  'undoc-members': None,
-                                                  'inherited-members': 'this'}
-
-
-@pytest.mark.sphinx('html', testroot='ext-autodoc')
-def test_autodoc_default_options(app):
-    # no settings
-    actual = do_autodoc(app, 'class', 'target.enum.EnumCls')
-    assert '   .. py:attribute:: EnumCls.val1' not in actual
-    assert '   .. py:attribute:: EnumCls.val4' not in actual
-    actual = do_autodoc(app, 'class', 'target.CustomIter')
-    assert '   .. py:method:: target.CustomIter' not in actual
-    actual = do_autodoc(app, 'module', 'target')
-    assert '.. py:function:: save_traceback(app)' not in actual
-
-    # with :members:
-    app.config.autodoc_default_options = {'members': None}
-    actual = do_autodoc(app, 'class', 'target.enum.EnumCls')
-    assert '   .. py:attribute:: EnumCls.val1' in actual
-    assert '   .. py:attribute:: EnumCls.val4' not in actual
-
-    # with :members: = True
-    app.config.autodoc_default_options = {'members': True}
-    actual = do_autodoc(app, 'class', 'target.enum.EnumCls')
-    assert '   .. py:attribute:: EnumCls.val1' in actual
-    assert '   .. py:attribute:: EnumCls.val4' not in actual
-
-    # with :members: and :undoc-members:
-    app.config.autodoc_default_options = {
-        'members': None,
-        'undoc-members': None,
-    }
-    actual = do_autodoc(app, 'class', 'target.enum.EnumCls')
-    assert '   .. py:attribute:: EnumCls.val1' in actual
-    assert '   .. py:attribute:: EnumCls.val4' in actual
-
-    # with :special-members:
-    # Note that :members: must be *on* for :special-members: to work.
-    app.config.autodoc_default_options = {
-        'members': None,
-        'special-members': None
-    }
-    actual = do_autodoc(app, 'class', 'target.CustomIter')
-    assert '   .. py:method:: CustomIter.__init__()' in actual
-    assert '      Create a new `CustomIter`.' in actual
-    assert '   .. py:method:: CustomIter.__iter__()' in actual
-    assert '      Iterate squares of each value.' in actual
-    if not IS_PYPY:
-        assert '   .. py:attribute:: CustomIter.__weakref__' in actual
-        assert '      list of weak references to the object (if defined)' in actual
-
-    # :exclude-members: None - has no effect. Unlike :members:,
-    # :special-members:, etc. where None == "include all", here None means
-    # "no/false/off".
-    app.config.autodoc_default_options = {
-        'members': None,
-        'exclude-members': None,
-    }
-    actual = do_autodoc(app, 'class', 'target.enum.EnumCls')
-    assert '   .. py:attribute:: EnumCls.val1' in actual
-    assert '   .. py:attribute:: EnumCls.val4' not in actual
-    app.config.autodoc_default_options = {
-        'members': None,
-        'special-members': None,
-        'exclude-members': None,
-    }
-    actual = do_autodoc(app, 'class', 'target.CustomIter')
-    assert '   .. py:method:: CustomIter.__init__()' in actual
-    assert '      Create a new `CustomIter`.' in actual
-    assert '   .. py:method:: CustomIter.__iter__()' in actual
-    assert '      Iterate squares of each value.' in actual
-    if not IS_PYPY:
-        assert '   .. py:attribute:: CustomIter.__weakref__' in actual
-        assert '      list of weak references to the object (if defined)' in actual
-    assert '   .. py:method:: CustomIter.snafucate()' in actual
-    assert '      Makes this snafucated.' in actual
-
-    # with :imported-members:
-    app.config.autodoc_default_options = {
-        'members': None,
-        'imported-members': None,
-        'ignore-module-all': None,
-    }
-    actual = do_autodoc(app, 'module', 'target')
-    assert '.. py:function:: save_traceback(app)' in actual
-
-
-@pytest.mark.sphinx('html', testroot='ext-autodoc')
-def test_autodoc_default_options_with_values(app):
-    # with :members:
-    app.config.autodoc_default_options = {'members': 'val1,val2'}
-    actual = do_autodoc(app, 'class', 'target.enum.EnumCls')
-    assert '   .. py:attribute:: EnumCls.val1' in actual
-    assert '   .. py:attribute:: EnumCls.val2' in actual
-    assert '   .. py:attribute:: EnumCls.val3' not in actual
-    assert '   .. py:attribute:: EnumCls.val4' not in actual
-
-    # with :member-order:
-    app.config.autodoc_default_options = {
-        'members': None,
-        'member-order': 'bysource',
-    }
-    actual = do_autodoc(app, 'class', 'target.Class')
-    assert list(filter(lambda l: '::' in l, actual)) == [
-        '.. py:class:: Class(arg)',
-        '   .. py:attribute:: Class.descr',
-        '   .. py:method:: Class.meth()',
-        '   .. py:method:: Class.skipmeth()',
-        '   .. py:method:: Class.excludemeth()',
-        '   .. py:attribute:: Class.attr',
-        '   .. py:method:: Class.prop',
-        '   .. py:attribute:: Class.docattr',
-        '   .. py:attribute:: Class.udocattr',
-        '   .. py:attribute:: Class.mdocattr',
-        '   .. py:method:: Class.moore(a, e, f) -> happiness',
-        '   .. py:attribute:: Class.inst_attr_inline',
-        '   .. py:attribute:: Class.inst_attr_comment',
-        '   .. py:attribute:: Class.inst_attr_string',
-    ]
-
-    # with :special-members:
-    app.config.autodoc_default_options = {
-        'special-members': '__init__,__iter__',
-    }
-    actual = do_autodoc(app, 'class', 'target.CustomIter')
-    assert '   .. py:method:: CustomIter.__init__()' in actual
-    assert '      Create a new `CustomIter`.' in actual
-    assert '   .. py:method:: CustomIter.__iter__()' in actual
-    assert '      Iterate squares of each value.' in actual
-    if not IS_PYPY:
-        assert '   .. py:attribute:: CustomIter.__weakref__' not in actual
-        assert '      list of weak references to the object (if defined)' not in actual
-
-    # with :exclude-members:
-    app.config.autodoc_default_options = {
-        'members': None,
-        'exclude-members': 'val1'
-    }
-    actual = do_autodoc(app, 'class', 'target.enum.EnumCls')
-    assert '   .. py:attribute:: EnumCls.val1' not in actual
-    assert '   .. py:attribute:: EnumCls.val2' in actual
-    assert '   .. py:attribute:: EnumCls.val3' in actual
-    assert '   .. py:attribute:: EnumCls.val4' not in actual
-    app.config.autodoc_default_options = {
-        'members': None,
-        'special-members': None,
-        'exclude-members': '__weakref__,snafucate',
-    }
-    actual = do_autodoc(app, 'class', 'target.CustomIter')
-    assert '   .. py:method:: CustomIter.__init__()' in actual
-    assert '      Create a new `CustomIter`.' in actual
-    assert '   .. py:method:: CustomIter.__iter__()' in actual
-    assert '      Iterate squares of each value.' in actual
-    if not IS_PYPY:
-        assert '   .. py:attribute:: CustomIter.__weakref__' not in actual
-        assert '      list of weak references to the object (if defined)' not in actual
-    assert '   .. py:method:: CustomIter.snafucate()' not in actual
-    assert '      Makes this snafucated.' not in actual
-
-
->>>>>>> 1eb8e014
 @pytest.mark.sphinx('html', testroot='pycode-egg')
 def test_autodoc_for_egged_code(app):
     options = {"members": None,
