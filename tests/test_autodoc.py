"""
    test_autodoc
    ~~~~~~~~~~~~

    Test the autodoc extension.  This tests mainly the Documenters; the auto
    directives are tested in a test source file translated by test_build.

    :copyright: Copyright 2007-2019 by the Sphinx team, see AUTHORS.
    :license: BSD, see LICENSE for details.
"""

import re
import platform
import sys
from warnings import catch_warnings

import pytest
from docutils.statemachine import ViewList

from sphinx.ext.autodoc import (
    ModuleLevelDocumenter, cut_lines, between, ALL,
    merge_autodoc_default_flags, Options
)
from sphinx.ext.autodoc.directive import DocumenterBridge, process_documenter_options
from sphinx.testing.util import SphinxTestApp, Struct  # NOQA
from sphinx.util import logging
from sphinx.util.docutils import LoggingReporter

app = None

IS_PYPY = platform.python_implementation() == 'PyPy'


def do_autodoc(app, objtype, name, options=None):
    if options is None:
        options = {}
    app.env.temp_data.setdefault('docname', 'index')  # set dummy docname
    doccls = app.registry.documenters[objtype]
    docoptions = process_documenter_options(doccls, app.config, options)
    bridge = DocumenterBridge(app.env, LoggingReporter(''), docoptions, 1)
    documenter = doccls(bridge, name)
    documenter.generate()

    return bridge.result


@pytest.fixture(scope='module', autouse=True)
def setup_module(rootdir, sphinx_test_tempdir):
    try:
        global app
        srcdir = sphinx_test_tempdir / 'autodoc-root'
        if not srcdir.exists():
            (rootdir / 'test-root').copytree(srcdir)
        testroot = rootdir / 'test-ext-autodoc'
        sys.path.append(testroot)
        app = SphinxTestApp(srcdir=srcdir)
        app.builder.env.app = app
        app.builder.env.temp_data['docname'] = 'dummy'
        app.connect('autodoc-process-docstring', process_docstring)
        app.connect('autodoc-process-signature', process_signature)
        app.connect('autodoc-skip-member', skip_member)
        yield
    finally:
        app.cleanup()
        sys.path.remove(testroot)


directive = options = None


@pytest.fixture
def setup_test():
    global options, directive
    global processed_docstrings, processed_signatures

    options = Options(
        inherited_members = False,
        undoc_members = False,
        private_members = False,
        special_members = False,
        imported_members = False,
        show_inheritance = False,
        noindex = False,
        annotation = None,
        synopsis = '',
        platform = '',
        deprecated = False,
        members = [],
        member_order = 'alphabetic',
        exclude_members = set(),
        ignore_module_all = False,
    )

    directive = Struct(
        env = app.builder.env,
        genopt = options,
        result = ViewList(),
        filename_set = set(),
    )

    processed_docstrings = []
    processed_signatures = []

    app._status.truncate(0)
    app._warning.truncate(0)

    yield

    app.registry.autodoc_attrgettrs.clear()


processed_docstrings = []
processed_signatures = []


def process_docstring(app, what, name, obj, options, lines):
    processed_docstrings.append((what, name))
    if name == 'bar':
        lines.extend(['42', ''])


def process_signature(app, what, name, obj, options, args, retann):
    processed_signatures.append((what, name))
    if name == 'bar':
        return '42', None


def skip_member(app, what, name, obj, skip, options):
    if name in ('__special1__', '__special2__'):
        return skip
    if name.startswith('__'):
        return True
    if name == 'skipmeth':
        return True


@pytest.mark.usefixtures('setup_test')
def test_parse_name():
    logging.setup(app, app._status, app._warning)

    def verify(objtype, name, result):
        inst = app.registry.documenters[objtype](directive, name)
        assert inst.parse_name()
        assert (inst.modname, inst.objpath, inst.args, inst.retann) == result

    # for modules
    verify('module', 'test_autodoc', ('test_autodoc', [], None, None))
    verify('module', 'test.test_autodoc', ('test.test_autodoc', [], None, None))
    verify('module', 'test(arg)', ('test', [], 'arg', None))
    assert 'signature arguments' in app._warning.getvalue()

    # for functions/classes
    verify('function', 'test_autodoc.raises',
           ('test_autodoc', ['raises'], None, None))
    verify('function', 'test_autodoc.raises(exc) -> None',
           ('test_autodoc', ['raises'], 'exc', 'None'))
    directive.env.temp_data['autodoc:module'] = 'test_autodoc'
    verify('function', 'raises', ('test_autodoc', ['raises'], None, None))
    del directive.env.temp_data['autodoc:module']
    directive.env.ref_context['py:module'] = 'test_autodoc'
    verify('function', 'raises', ('test_autodoc', ['raises'], None, None))
    verify('class', 'Base', ('test_autodoc', ['Base'], None, None))

    # for members
    directive.env.ref_context['py:module'] = 'foo'
    verify('method', 'util.SphinxTestApp.cleanup',
           ('util', ['SphinxTestApp', 'cleanup'], None, None))
    directive.env.ref_context['py:module'] = 'util'
    directive.env.ref_context['py:class'] = 'Foo'
    directive.env.temp_data['autodoc:class'] = 'SphinxTestApp'
    verify('method', 'cleanup', ('util', ['SphinxTestApp', 'cleanup'], None, None))
    verify('method', 'SphinxTestApp.cleanup',
           ('util', ['SphinxTestApp', 'cleanup'], None, None))

    # and clean up
    del directive.env.ref_context['py:module']
    del directive.env.ref_context['py:class']
    del directive.env.temp_data['autodoc:class']


@pytest.mark.usefixtures('setup_test')
def test_format_signature():
    def formatsig(objtype, name, obj, args, retann):
        inst = app.registry.documenters[objtype](directive, name)
        inst.fullname = name
        inst.doc_as_attr = False  # for class objtype
        inst.object = obj
        inst.objpath = [name]
        inst.args = args
        inst.retann = retann
        res = inst.format_signature()
        print(res)
        return res

    # no signatures for modules
    assert formatsig('module', 'test', None, None, None) == ''

    # test for functions
    def f(a, b, c=1, **d):
        pass

    def g(a='\n'):
        pass
    assert formatsig('function', 'f', f, None, None) == '(a, b, c=1, **d)'
    assert formatsig('function', 'f', f, 'a, b, c, d', None) == '(a, b, c, d)'
    assert formatsig('function', 'f', f, None, 'None') == '(a, b, c=1, **d) -> None'
    assert formatsig('function', 'g', g, None, None) == r"(a='\\n')"

    # test for classes
    class D:
        pass

    class E:
        pass
    # no signature for classes without __init__
    for C in (D, E):
        assert formatsig('class', 'D', C, None, None) == ''

    class F:
        def __init__(self, a, b=None):
            pass

    class G(F):
        pass
    for C in (F, G):
        assert formatsig('class', 'C', C, None, None) == '(a, b=None)'
    assert formatsig('class', 'C', D, 'a, b', 'X') == '(a, b) -> X'

    # __init__ have signature at first line of docstring
    directive.env.config.autoclass_content = 'both'

    class F2:
        '''some docstring for F2.'''
        def __init__(self, *args, **kw):
            '''
            __init__(a1, a2, kw1=True, kw2=False)

            some docstring for __init__.
            '''
    class G2(F2):
        pass

    assert formatsig('class', 'F2', F2, None, None) == \
        '(a1, a2, kw1=True, kw2=False)'
    assert formatsig('class', 'G2', G2, None, None) == \
        '(a1, a2, kw1=True, kw2=False)'

    # test for methods
    class H:
        def foo1(self, b, *c):
            pass

        def foo2(b, *c):
            pass

        def foo3(self, d='\n'):
            pass
    assert formatsig('method', 'H.foo', H.foo1, None, None) == '(b, *c)'
    assert formatsig('method', 'H.foo', H.foo1, 'a', None) == '(a)'
    assert formatsig('method', 'H.foo', H.foo2, None, None) == '(*c)'
    assert formatsig('method', 'H.foo', H.foo3, None, None) == r"(d='\\n')"

    # test exception handling (exception is caught and args is '')
    directive.env.config.autodoc_docstring_signature = False
    assert formatsig('function', 'int', int, None, None) == ''

    # test processing by event handler
    assert formatsig('method', 'bar', H.foo1, None, None) == '42'

    # test functions created via functools.partial
    from functools import partial
    curried1 = partial(lambda a, b, c: None, 'A')
    assert formatsig('function', 'curried1', curried1, None, None) == \
        '(b, c)'
    curried2 = partial(lambda a, b, c=42: None, 'A')
    assert formatsig('function', 'curried2', curried2, None, None) == \
        '(b, c=42)'
    curried3 = partial(lambda a, b, *c: None, 'A')
    assert formatsig('function', 'curried3', curried3, None, None) == \
        '(b, *c)'
    curried4 = partial(lambda a, b, c=42, *d, **e: None, 'A')
    assert formatsig('function', 'curried4', curried4, None, None) == \
        '(b, c=42, *d, **e)'


@pytest.mark.usefixtures('setup_test')
def test_get_doc():
    def getdocl(objtype, obj):
        inst = app.registry.documenters[objtype](directive, 'tmp')
        inst.object = obj
        inst.objpath = [obj.__name__]
        inst.doc_as_attr = False
        inst.format_signature()  # handle docstring signatures!
        ds = inst.get_doc()
        # for testing purposes, concat them and strip the empty line at the end
        res = sum(ds, [])[:-1]
        print(res)
        return res

    # objects without docstring
    def f():
        pass
    assert getdocl('function', f) == []

    # standard function, diverse docstring styles...
    def f():
        """Docstring"""
    def g():
        """
        Docstring
        """
    for func in (f, g):
        assert getdocl('function', func) == ['Docstring']

    # first line vs. other lines indentation
    def f():
        """First line

        Other
          lines
        """
    assert getdocl('function', f) == ['First line', '', 'Other', '  lines']

    # charset guessing (this module is encoded in utf-8)
    def f():
        """Döcstring"""
    assert getdocl('function', f) == ['Döcstring']

    # already-unicode docstrings must be taken literally
    def f():
        """Döcstring"""
    assert getdocl('function', f) == ['Döcstring']

    # class docstring: depends on config value which one is taken
    class C:
        """Class docstring"""
        def __init__(self):
            """Init docstring"""

        def __new__(cls):
            """New docstring"""
    directive.env.config.autoclass_content = 'class'
    assert getdocl('class', C) == ['Class docstring']
    directive.env.config.autoclass_content = 'init'
    assert getdocl('class', C) == ['Init docstring']
    directive.env.config.autoclass_content = 'both'
    assert getdocl('class', C) == ['Class docstring', '', 'Init docstring']

    class D:
        """Class docstring"""
        def __init__(self):
            """Init docstring

            Other
             lines
            """

    # Indentation is normalized for 'both'
    assert getdocl('class', D) == ['Class docstring', '', 'Init docstring',
                                   '', 'Other', ' lines']

    # __init__ have signature at first line of docstring
    class E:
        """Class docstring"""
        def __init__(self, *args, **kw):
            """
            __init__(a1, a2, kw1=True, kw2=False)

            Init docstring
            """

    # signature line in the docstring will be kept when
    # autodoc_docstring_signature == False
    directive.env.config.autodoc_docstring_signature = False
    directive.env.config.autoclass_content = 'class'
    assert getdocl('class', E) == ['Class docstring']
    directive.env.config.autoclass_content = 'init'
    assert getdocl('class', E) == ['__init__(a1, a2, kw1=True, kw2=False)',
                                   '', 'Init docstring']
    directive.env.config.autoclass_content = 'both'
    assert getdocl('class', E) == ['Class docstring', '',
                                   '__init__(a1, a2, kw1=True, kw2=False)',
                                   '', 'Init docstring']

    # signature line in the docstring will be removed when
    # autodoc_docstring_signature == True
    directive.env.config.autodoc_docstring_signature = True  # default
    directive.env.config.autoclass_content = 'class'
    assert getdocl('class', E) == ['Class docstring']
    directive.env.config.autoclass_content = 'init'
    assert getdocl('class', E) == ['Init docstring']
    directive.env.config.autoclass_content = 'both'
    assert getdocl('class', E) == ['Class docstring', '', 'Init docstring']

    # class does not have __init__ method
    class F:
        """Class docstring"""

    # docstring in the __init__ method of base class will be discard
    for f in (False, True):
        directive.env.config.autodoc_docstring_signature = f
        directive.env.config.autoclass_content = 'class'
        assert getdocl('class', F) == ['Class docstring']
        directive.env.config.autoclass_content = 'init'
        assert getdocl('class', F) == ['Class docstring']
        directive.env.config.autoclass_content = 'both'
        assert getdocl('class', F) == ['Class docstring']

    # class has __init__ method with no docstring
    class G:
        """Class docstring"""
        def __init__(self):
            pass

    # docstring in the __init__ method of base class will not be used
    for f in (False, True):
        directive.env.config.autodoc_docstring_signature = f
        directive.env.config.autoclass_content = 'class'
        assert getdocl('class', G) == ['Class docstring']
        directive.env.config.autoclass_content = 'init'
        assert getdocl('class', G) == ['Class docstring']
        directive.env.config.autoclass_content = 'both'
        assert getdocl('class', G) == ['Class docstring']

    # class has __new__ method with docstring
    # class docstring: depends on config value which one is taken
    class H:
        """Class docstring"""
        def __init__(self):
            pass

        def __new__(cls):
            """New docstring"""
    directive.env.config.autoclass_content = 'class'
    assert getdocl('class', H) == ['Class docstring']
    directive.env.config.autoclass_content = 'init'
    assert getdocl('class', H) == ['New docstring']
    directive.env.config.autoclass_content = 'both'
    assert getdocl('class', H) == ['Class docstring', '', 'New docstring']

    # class has __init__ method without docstring and
    # __new__ method with docstring
    # class docstring: depends on config value which one is taken
    class I:  # NOQA
        """Class docstring"""
        def __new__(cls):
            """New docstring"""
    directive.env.config.autoclass_content = 'class'
    assert getdocl('class', I) == ['Class docstring']
    directive.env.config.autoclass_content = 'init'
    assert getdocl('class', I) == ['New docstring']
    directive.env.config.autoclass_content = 'both'
    assert getdocl('class', I) == ['Class docstring', '', 'New docstring']

    from target import Base, Derived

    # NOTE: inspect.getdoc seems not to work with locally defined classes
    directive.env.config.autodoc_inherit_docstrings = False
    assert getdocl('method', Base.inheritedmeth) == ['Inherited function.']
    assert getdocl('method', Derived.inheritedmeth) == []
    directive.env.config.autodoc_inherit_docstrings = True
    assert getdocl('method', Derived.inheritedmeth) == ['Inherited function.']


@pytest.mark.usefixtures('setup_test')
def test_docstring_processing():
    def process(objtype, name, obj):
        inst = app.registry.documenters[objtype](directive, name)
        inst.object = obj
        inst.fullname = name
        return list(inst.process_doc(inst.get_doc()))

    class E:
        def __init__(self):
            """Init docstring"""

    # docstring processing by event handler
    assert process('class', 'bar', E) == ['Init docstring', '', '42', '']

    lid = app.connect('autodoc-process-docstring',
                      cut_lines(1, 1, ['function']))

    def f():
        """
        first line
        second line
        third line
        """
    assert process('function', 'f', f) == ['second line', '']
    app.disconnect(lid)

    lid = app.connect('autodoc-process-docstring', between('---', ['function']))

    def g():
        """
        first line
        ---
        second line
        ---
        third line
        """
    assert process('function', 'g', g) == ['second line', '']
    app.disconnect(lid)

    lid = app.connect('autodoc-process-docstring',
                      between('---', ['function'], exclude=True))

    def h():
        """
        first line
        ---
        second line
        ---
        third line
        """
    assert process('function', 'h', h) == ['first line', 'third line', '']
    app.disconnect(lid)


@pytest.mark.usefixtures('setup_test')
def test_new_documenter():
    logging.setup(app, app._status, app._warning)

    class MyDocumenter(ModuleLevelDocumenter):
        objtype = 'integer'
        directivetype = 'data'
        priority = 100

        @classmethod
        def can_document_member(cls, member, membername, isattr, parent):
            return isinstance(member, int)

        def document_members(self, all_members=False):
            return

    app.add_autodocumenter(MyDocumenter)

    def assert_result_contains(item, objtype, name, **kw):
        app._warning.truncate(0)
        inst = app.registry.documenters[objtype](directive, name)
        inst.generate(**kw)
        # print '\n'.join(directive.result)
        assert app._warning.getvalue() == ''
        assert item in directive.result
        del directive.result[:]

    options.members = ['integer']
    assert_result_contains('.. py:data:: integer', 'module', 'target')


@pytest.mark.usefixtures('setup_test')
def test_attrgetter_using():
    from target import Class

    def assert_getter_works(objtype, name, obj, attrs=[], **kw):
        getattr_spy = []

        def special_getattr(obj, name, *defargs):
            if name in attrs:
                getattr_spy.append((obj, name))
                return None
            return getattr(obj, name, *defargs)
        app.add_autodoc_attrgetter(type, special_getattr)

        del getattr_spy[:]
        inst = app.registry.documenters[objtype](directive, name)
        inst.generate(**kw)

        hooked_members = [s[1] for s in getattr_spy]
        documented_members = [s[1] for s in processed_signatures]
        for attr in attrs:
            fullname = '.'.join((name, attr))
            assert attr in hooked_members
            assert fullname not in documented_members, \
                '%r was not hooked by special_attrgetter function' % fullname

    with catch_warnings(record=True):
        options.members = ALL
        options.inherited_members = False
        assert_getter_works('class', 'target.Class', Class, ['meth'])

        options.inherited_members = True
        assert_getter_works('class', 'target.Class', Class, ['meth', 'inheritedmeth'])


@pytest.mark.usefixtures('setup_test')
def test_generate():
    def assert_result_contains(item, objtype, name, **kw):
        inst = app.registry.documenters[objtype](directive, name)
        inst.generate(**kw)
        assert item in directive.result
        del directive.result[:]

    # test auto and given content mixing
    directive.env.ref_context['py:module'] = 'target'
    assert_result_contains('   Function.', 'method', 'Class.meth')
    add_content = ViewList()
    add_content.append('Content.', '', 0)
    assert_result_contains('   Function.', 'method',
                           'Class.meth', more_content=add_content)
    assert_result_contains('   Content.', 'method',
                           'Class.meth', more_content=add_content)


@pytest.mark.sphinx('html', testroot='ext-autodoc')
def test_autodoc_decorator(app):
    actual = do_autodoc(app, 'decorator', 'target.decorator.deco1')
    assert list(actual) == [
        '',
        '.. py:decorator:: deco1',
        '   :module: target.decorator',
        '',
        '   docstring for deco1',
        '   '
    ]

    actual = do_autodoc(app, 'decorator', 'target.decorator.deco2')
    assert list(actual) == [
        '',
        '.. py:decorator:: deco2(condition, message)',
        '   :module: target.decorator',
        '',
        '   docstring for deco2',
        '   '
    ]


@pytest.mark.sphinx('html', testroot='ext-autodoc')
def test_autodoc_exception(app):
    actual = do_autodoc(app, 'exception', 'target.CustomEx')
    assert list(actual) == [
        '',
        '.. py:exception:: CustomEx',
        '   :module: target',
        '',
        '   My custom exception.',
        '   '
    ]


@pytest.mark.sphinx('html', testroot='ext-autodoc')
def test_autodoc_warnings(app, warning):
    app.env.temp_data['docname'] = 'dummy'

    # can't import module
    do_autodoc(app, 'module', 'unknown')
    assert "failed to import module 'unknown'" in warning.getvalue()

    # missing function
    do_autodoc(app, 'function', 'unknown')
    assert "import for autodocumenting 'unknown'" in warning.getvalue()

    do_autodoc(app, 'function', 'target.unknown')
    assert "failed to import function 'unknown' from module 'target'" in warning.getvalue()

    # missing method
    do_autodoc(app, 'method', 'target.Class.unknown')
    assert "failed to import method 'Class.unknown' from module 'target'" in warning.getvalue()


@pytest.mark.sphinx('html', testroot='ext-autodoc')
def test_autodoc_attributes(app):
    options = {"synopsis": 'Synopsis',
               "platform": "Platform",
               "deprecated": None}
    actual = do_autodoc(app, 'module', 'target', options)
    assert list(actual) == [
        '',
        '.. py:module:: target',
        '   :synopsis: Synopsis',
        '   :platform: Platform',
        '   :deprecated:',
        ''
    ]


@pytest.mark.sphinx('html', testroot='ext-autodoc')
def test_autodoc_members(app):
    # default (no-members)
    actual = do_autodoc(app, 'class', 'target.Base')
    assert list(filter(lambda l: '::' in l, actual)) == [
        '.. py:class:: Base',
    ]

    # default ALL-members
    options = {"members": None}
    actual = do_autodoc(app, 'class', 'target.Base', options)
    assert list(filter(lambda l: '::' in l, actual)) == [
        '.. py:class:: Base',
        '   .. py:classmethod:: Base.inheritedclassmeth()',
        '   .. py:method:: Base.inheritedmeth()',
        '   .. py:staticmethod:: Base.inheritedstaticmeth(cls)'
    ]

    # default specific-members
    options = {"members": "inheritedmeth,inheritedstaticmeth"}
    actual = do_autodoc(app, 'class', 'target.Base', options)
    assert list(filter(lambda l: '::' in l, actual)) == [
        '.. py:class:: Base',
        '   .. py:method:: Base.inheritedmeth()',
        '   .. py:staticmethod:: Base.inheritedstaticmeth(cls)'
    ]


@pytest.mark.sphinx('html', testroot='ext-autodoc')
def test_autodoc_exclude_members(app):
    options = {"members": None,
               "exclude-members": "inheritedmeth,inheritedstaticmeth"}
    actual = do_autodoc(app, 'class', 'target.Base', options)
    assert list(filter(lambda l: '::' in l, actual)) == [
        '.. py:class:: Base',
        '   .. py:classmethod:: Base.inheritedclassmeth()'
    ]

    # members vs exclude-members
    options = {"members": "inheritedmeth",
               "exclude-members": "inheritedmeth"}
    actual = do_autodoc(app, 'class', 'target.Base', options)
    assert list(filter(lambda l: '::' in l, actual)) == [
        '.. py:class:: Base',
    ]


@pytest.mark.sphinx('html', testroot='ext-autodoc')
def test_autodoc_undoc_members(app):
    options = {"members": None,
               "undoc-members": None}
    actual = do_autodoc(app, 'class', 'target.Class', options)
    assert list(filter(lambda l: '::' in l, actual)) == [
        '.. py:class:: Class(arg)',
        '   .. py:attribute:: Class.attr',
        '   .. py:attribute:: Class.descr',
        '   .. py:attribute:: Class.docattr',
        '   .. py:method:: Class.excludemeth()',
        '   .. py:attribute:: Class.inst_attr_comment',
        '   .. py:attribute:: Class.inst_attr_inline',
        '   .. py:attribute:: Class.inst_attr_string',
        '   .. py:attribute:: Class.mdocattr',
        '   .. py:method:: Class.meth()',
        '   .. py:classmethod:: Class.moore(a, e, f) -> happiness',
        '   .. py:attribute:: Class.prop',
        '   .. py:classmethod:: Class.roger(a, *, b=2, c=3, d=4, e=5, f=6)',
        '   .. py:attribute:: Class.skipattr',
        '   .. py:method:: Class.skipmeth()',
        '   .. py:attribute:: Class.udocattr',
        '   .. py:method:: Class.undocmeth()'
    ]


@pytest.mark.sphinx('html', testroot='ext-autodoc')
def test_autodoc_inherited_members(app):
    options = {"members": None,
               "inherited-members": None}
    actual = do_autodoc(app, 'class', 'target.Class', options)
    assert list(filter(lambda l: 'method::' in l, actual)) == [
        '   .. py:method:: Class.excludemeth()',
        '   .. py:classmethod:: Class.inheritedclassmeth()',
        '   .. py:method:: Class.inheritedmeth()',
        '   .. py:staticmethod:: Class.inheritedstaticmeth(cls)',
        '   .. py:method:: Class.meth()',
        '   .. py:classmethod:: Class.moore(a, e, f) -> happiness',
        '   .. py:method:: Class.skipmeth()'
    ]


@pytest.mark.sphinx('html', testroot='ext-autodoc')
def test_autodoc_imported_members(app):
    options = {"members": None,
               "imported-members": None,
               "ignore-module-all": None}
    actual = do_autodoc(app, 'module', 'target', options)
    assert '.. py:function:: save_traceback(app)' in actual


@pytest.mark.sphinx('html', testroot='ext-autodoc')
def test_autodoc_special_members(app):
    # specific special methods
    options = {"undoc-members": None,
               "special-members": "__init__,__special1__"}
    actual = do_autodoc(app, 'class', 'target.Class', options)
    assert list(filter(lambda l: '::' in l, actual)) == [
        '.. py:class:: Class(arg)',
        '   .. py:method:: Class.__init__(arg)',
        '   .. py:method:: Class.__special1__()',
    ]

    # combination with specific members
    options = {"members": "attr,docattr",
               "undoc-members": None,
               "special-members": "__init__,__special1__"}
    actual = do_autodoc(app, 'class', 'target.Class', options)
    assert list(filter(lambda l: '::' in l, actual)) == [
        '.. py:class:: Class(arg)',
        '   .. py:method:: Class.__init__(arg)',
        '   .. py:method:: Class.__special1__()',
        '   .. py:attribute:: Class.attr',
        '   .. py:attribute:: Class.docattr',
    ]

    # all special methods
    options = {"members": None,
               "undoc-members": None,
               "special-members": None}
    actual = do_autodoc(app, 'class', 'target.Class', options)
    assert list(filter(lambda l: '::' in l, actual)) == [
        '.. py:class:: Class(arg)',
        '   .. py:method:: Class.__init__(arg)',
        '   .. py:attribute:: Class.__module__',
        '   .. py:method:: Class.__special1__()',
        '   .. py:method:: Class.__special2__()',
        '   .. py:attribute:: Class.attr',
        '   .. py:attribute:: Class.descr',
        '   .. py:attribute:: Class.docattr',
        '   .. py:method:: Class.excludemeth()',
        '   .. py:attribute:: Class.inst_attr_comment',
        '   .. py:attribute:: Class.inst_attr_inline',
        '   .. py:attribute:: Class.inst_attr_string',
        '   .. py:attribute:: Class.mdocattr',
        '   .. py:method:: Class.meth()',
        '   .. py:classmethod:: Class.moore(a, e, f) -> happiness',
        '   .. py:attribute:: Class.prop',
        '   .. py:classmethod:: Class.roger(a, *, b=2, c=3, d=4, e=5, f=6)',
        '   .. py:attribute:: Class.skipattr',
        '   .. py:method:: Class.skipmeth()',
        '   .. py:attribute:: Class.udocattr',
        '   .. py:method:: Class.undocmeth()'
    ]


@pytest.mark.sphinx('html', testroot='ext-autodoc')
def test_autodoc_ignore_module_all(app):
    # default (no-ignore-module-all)
    options = {"members": None}
    actual = do_autodoc(app, 'module', 'target', options)
    assert list(filter(lambda l: 'class::' in l, actual)) == [
        '.. py:class:: Class(arg)',
    ]

    # ignore-module-all
    options = {"members": None,
               "ignore-module-all": None}
    actual = do_autodoc(app, 'module', 'target', options)
    assert list(filter(lambda l: 'class::' in l, actual)) == [
        '.. py:class:: Class(arg)',
        '.. py:class:: CustomDataDescriptor(doc)',
        '.. py:class:: CustomDataDescriptor2(doc)',
        '.. py:class:: CustomDataDescriptorMeta',
        '.. py:class:: CustomDict',
        '.. py:class:: InstAttCls()',
        '.. py:class:: Outer',
        '   .. py:class:: Outer.Inner',
        '.. py:class:: StrRepr'
    ]


@pytest.mark.sphinx('html', testroot='ext-autodoc')
def test_autodoc_noindex(app):
    options = {"noindex": True}
    actual = do_autodoc(app, 'module', 'target', options)
    assert list(actual) == [
        '',
        '.. py:module:: target',
        '   :noindex:',
        ''
    ]

    # TODO: :noindex: should be propagated to children of target item.

    actual = do_autodoc(app, 'class', 'target.Base', options)
    assert list(actual) == [
        '',
        '.. py:class:: Base',
        '   :noindex:',
        '   :module: target',
        ''
    ]


@pytest.mark.sphinx('html', testroot='ext-autodoc')
def test_autodoc_subclass_of_builtin_class(app):
    options = {"members": None}
    actual = do_autodoc(app, 'class', 'target.CustomDict', options)
    assert list(actual) == [
        '',
        '.. py:class:: CustomDict',
        '   :module: target',
        '',
        '   Docstring.',
        '   '
    ]


@pytest.mark.sphinx('html', testroot='ext-autodoc')
def test_autodoc_inner_class(app):
    options = {"members": None}
    actual = do_autodoc(app, 'class', 'target.Outer', options)
    assert list(actual) == [
        '',
        '.. py:class:: Outer',
        '   :module: target',
        '',
        '   Foo',
        '   ',
        '   ',
        '   .. py:class:: Outer.Inner',
        '      :module: target',
        '   ',
        '      Foo',
        '      ',
        '      ',
        '      .. py:method:: Outer.Inner.meth()',
        '         :module: target',
        '      ',
        '         Foo',
        '         ',
        '   ',
        '   .. py:attribute:: Outer.factory',
        '      :module: target',
        '   ',
        '      alias of :class:`builtins.dict`'
    ]

    actual = do_autodoc(app, 'class', 'target.Outer.Inner', options)
    assert list(actual) == [
        '',
        '.. py:class:: Inner',
        '   :module: target.Outer',
        '',
        '   Foo',
        '   ',
        '   ',
        '   .. py:method:: Inner.meth()',
        '      :module: target.Outer',
        '   ',
        '      Foo',
        '      ',
    ]


@pytest.mark.sphinx('html', testroot='ext-autodoc')
def test_autodoc_descriptor(app):
    actual = do_autodoc(app, 'attribute', 'target.Class.descr')
    assert list(actual) == [
        '',
        '.. py:attribute:: Class.descr',
        '   :module: target',
        '',
        '   Descriptor instance docstring.',
        '   '
    ]


@pytest.mark.sphinx('html', testroot='ext-autodoc')
def test_autodoc_c_module(app):
    actual = do_autodoc(app, 'function', 'time.asctime')
    assert list(actual) == [
        '',
        '.. py:function:: asctime([tuple]) -> string',
        '   :module: time',
        '',
        "   Convert a time tuple to a string, e.g. 'Sat Jun 06 16:26:11 1998'.",
        '   When the time tuple is not present, current time as returned by localtime()',
        '   is used.',
        '   '
    ]


@pytest.mark.sphinx('html', testroot='ext-autodoc')
def test_autodoc_member_order(app):
    # case member-order='bysource'
    options = {"members": None,
               'member-order': 'bysource',
               "undoc-members": True,
               'private-members': True}
    actual = do_autodoc(app, 'class', 'target.Class', options)
    assert list(filter(lambda l: '::' in l, actual)) == [
        '.. py:class:: Class(arg)',
        '   .. py:attribute:: Class.descr',
        '   .. py:method:: Class.meth()',
        '   .. py:method:: Class.undocmeth()',
        '   .. py:method:: Class.skipmeth()',
        '   .. py:method:: Class.excludemeth()',
        '   .. py:attribute:: Class.skipattr',
        '   .. py:attribute:: Class.attr',
        '   .. py:attribute:: Class.prop',
        '   .. py:attribute:: Class.docattr',
        '   .. py:attribute:: Class.udocattr',
        '   .. py:attribute:: Class.mdocattr',
        '   .. py:classmethod:: Class.roger(a, *, b=2, c=3, d=4, e=5, f=6)',
        '   .. py:classmethod:: Class.moore(a, e, f) -> happiness',
        '   .. py:attribute:: Class.inst_attr_inline',
        '   .. py:attribute:: Class.inst_attr_comment',
        '   .. py:attribute:: Class.inst_attr_string',
        '   .. py:attribute:: Class._private_inst_attr'
    ]

    # case member-order='groupwise'
    options = {"members": None,
               'member-order': 'groupwise',
               "undoc-members": True,
               'private-members': True}
    actual = do_autodoc(app, 'class', 'target.Class', options)
    assert list(filter(lambda l: '::' in l, actual)) == [
        '.. py:class:: Class(arg)',
        '   .. py:method:: Class.excludemeth()',
        '   .. py:method:: Class.meth()',
        '   .. py:classmethod:: Class.moore(a, e, f) -> happiness',
        '   .. py:classmethod:: Class.roger(a, *, b=2, c=3, d=4, e=5, f=6)',
        '   .. py:method:: Class.skipmeth()',
        '   .. py:method:: Class.undocmeth()',
        '   .. py:attribute:: Class._private_inst_attr',
        '   .. py:attribute:: Class.attr',
        '   .. py:attribute:: Class.descr',
        '   .. py:attribute:: Class.docattr',
        '   .. py:attribute:: Class.inst_attr_comment',
        '   .. py:attribute:: Class.inst_attr_inline',
        '   .. py:attribute:: Class.inst_attr_string',
        '   .. py:attribute:: Class.mdocattr',
        '   .. py:attribute:: Class.prop',
        '   .. py:attribute:: Class.skipattr',
        '   .. py:attribute:: Class.udocattr'
    ]

    # case member-order=None
    options = {"members": None,
               "undoc-members": True,
               'private-members': True}
    actual = do_autodoc(app, 'class', 'target.Class', options)
    assert list(filter(lambda l: '::' in l, actual)) == [
        '.. py:class:: Class(arg)',
        '   .. py:attribute:: Class._private_inst_attr',
        '   .. py:attribute:: Class.attr',
        '   .. py:attribute:: Class.descr',
        '   .. py:attribute:: Class.docattr',
        '   .. py:method:: Class.excludemeth()',
        '   .. py:attribute:: Class.inst_attr_comment',
        '   .. py:attribute:: Class.inst_attr_inline',
        '   .. py:attribute:: Class.inst_attr_string',
        '   .. py:attribute:: Class.mdocattr',
        '   .. py:method:: Class.meth()',
        '   .. py:classmethod:: Class.moore(a, e, f) -> happiness',
        '   .. py:attribute:: Class.prop',
        '   .. py:classmethod:: Class.roger(a, *, b=2, c=3, d=4, e=5, f=6)',
        '   .. py:attribute:: Class.skipattr',
        '   .. py:method:: Class.skipmeth()',
        '   .. py:attribute:: Class.udocattr',
        '   .. py:method:: Class.undocmeth()'
    ]


@pytest.mark.sphinx('html', testroot='ext-autodoc')
def test_autodoc_module_scope(app):
    app.env.temp_data['autodoc:module'] = 'target'
    actual = do_autodoc(app, 'attribute', 'Class.mdocattr')
    assert list(actual) == [
        '',
        '.. py:attribute:: Class.mdocattr',
        '   :module: target',
        '   :annotation: = <_io.StringIO object>',
        '',
        '   should be documented as well - süß',
        '   '
    ]


@pytest.mark.sphinx('html', testroot='ext-autodoc')
def test_autodoc_class_scope(app):
    app.env.temp_data['autodoc:module'] = 'target'
    app.env.temp_data['autodoc:class'] = 'Class'
    actual = do_autodoc(app, 'attribute', 'mdocattr')
    assert list(actual) == [
        '',
        '.. py:attribute:: Class.mdocattr',
        '   :module: target',
        '   :annotation: = <_io.StringIO object>',
        '',
        '   should be documented as well - süß',
        '   '
    ]


@pytest.mark.sphinx('html', testroot='ext-autodoc')
def test_autodoc_docstring_signature(app):
    options = {"members": None}
    actual = do_autodoc(app, 'class', 'target.DocstringSig', options)
    assert list(actual) == [
        '',
        '.. py:class:: DocstringSig',
        '   :module: target',
        '',
        '   ',
        '   .. py:method:: DocstringSig.meth(FOO, BAR=1) -> BAZ',
        '      :module: target',
        '   ',
        '      First line of docstring',
        '      ',
        '      rest of docstring',
        '      ',
        '   ',
        '   .. py:method:: DocstringSig.meth2()',
        '      :module: target',
        '   ',
        '      First line, no signature',
        '      Second line followed by indentation::',
        '      ',
        '          indented line',
        '      ',
        '   ',
        '   .. py:attribute:: DocstringSig.prop1',
        '      :module: target',
        '   ',
        '      First line of docstring',
        '      ',
        '   ',
        '   .. py:attribute:: DocstringSig.prop2',
        '      :module: target',
        '   ',
        '      First line of docstring',
        '      Second line of docstring',
        '      '
    ]

    # disable autodoc_docstring_signature
    app.config.autodoc_docstring_signature = False
    actual = do_autodoc(app, 'class', 'target.DocstringSig', options)
    assert list(actual) == [
        '',
        '.. py:class:: DocstringSig',
        '   :module: target',
        '',
        '   ',
        '   .. py:method:: DocstringSig.meth()',
        '      :module: target',
        '   ',
        '      meth(FOO, BAR=1) -> BAZ',
        '      First line of docstring',
        '      ',
        '              rest of docstring',
        '              ',
        '      ',
        '   ',
        '   .. py:method:: DocstringSig.meth2()',
        '      :module: target',
        '   ',
        '      First line, no signature',
        '      Second line followed by indentation::',
        '      ',
        '          indented line',
        '      ',
        '   ',
        '   .. py:attribute:: DocstringSig.prop1',
        '      :module: target',
        '   ',
        '      DocstringSig.prop1(self)',
        '      First line of docstring',
        '      ',
        '   ',
        '   .. py:attribute:: DocstringSig.prop2',
        '      :module: target',
        '   ',
        '      First line of docstring',
        '      Second line of docstring',
        '      '
    ]


@pytest.mark.sphinx('html', testroot='ext-autodoc')
def test_class_attributes(app):
    options = {"members": None,
               "undoc-members": True}
    actual = do_autodoc(app, 'class', 'target.AttCls', options)
    assert list(actual) == [
        '',
        '.. py:class:: AttCls',
        '   :module: target',
        '',
        '   ',
        '   .. py:attribute:: AttCls.a1',
        '      :module: target',
        '      :annotation: = hello world',
        '   ',
        '   ',
        '   .. py:attribute:: AttCls.a2',
        '      :module: target',
        '      :annotation: = None',
        '   '
    ]


@pytest.mark.sphinx('html', testroot='ext-autodoc')
def test_instance_attributes(app):
    options = {"members": None}
    actual = do_autodoc(app, 'class', 'target.InstAttCls', options)
    assert list(actual) == [
        '',
        '.. py:class:: InstAttCls()',
        '   :module: target',
        '',
        '   Class with documented class and instance attributes.',
        '   ',
        '   ',
        '   .. py:attribute:: InstAttCls.ca1',
        '      :module: target',
        "      :annotation: = 'a'",
        '   ',
        '      Doc comment for class attribute InstAttCls.ca1.',
        '      It can have multiple lines.',
        '      ',
        '   ',
        '   .. py:attribute:: InstAttCls.ca2',
        '      :module: target',
        "      :annotation: = 'b'",
        '   ',
        '      Doc comment for InstAttCls.ca2. One line only.',
        '      ',
        '   ',
        '   .. py:attribute:: InstAttCls.ca3',
        '      :module: target',
        "      :annotation: = 'c'",
        '   ',
        '      Docstring for class attribute InstAttCls.ca3.',
        '      ',
        '   ',
        '   .. py:attribute:: InstAttCls.ia1',
        '      :module: target',
        '      :annotation: = None',
        '   ',
        '      Doc comment for instance attribute InstAttCls.ia1',
        '      ',
        '   ',
        '   .. py:attribute:: InstAttCls.ia2',
        '      :module: target',
        '      :annotation: = None',
        '   ',
        '      Docstring for instance attribute InstAttCls.ia2.',
        '      '
    ]

    # pick up arbitrary attributes
    options = {"members": 'ca1,ia1'}
    actual = do_autodoc(app, 'class', 'target.InstAttCls', options)
    assert list(actual) == [
        '',
        '.. py:class:: InstAttCls()',
        '   :module: target',
        '',
        '   Class with documented class and instance attributes.',
        '   ',
        '   ',
        '   .. py:attribute:: InstAttCls.ca1',
        '      :module: target',
        "      :annotation: = 'a'",
        '   ',
        '      Doc comment for class attribute InstAttCls.ca1.',
        '      It can have multiple lines.',
        '      ',
        '   ',
        '   .. py:attribute:: InstAttCls.ia1',
        '      :module: target',
        '      :annotation: = None',
        '   ',
        '      Doc comment for instance attribute InstAttCls.ia1',
        '      '
    ]


@pytest.mark.sphinx('html', testroot='ext-autodoc')
def test_enum_class(app):
    options = {"members": None,
               "undoc-members": True}
    actual = do_autodoc(app, 'class', 'target.enum.EnumCls', options)
    assert list(actual) == [
        '',
        '.. py:class:: EnumCls',
        '   :module: target.enum',
        '',
        '   this is enum class',
        '   ',
        '   ',
        '   .. py:method:: EnumCls.say_hello()',
        '      :module: target.enum',
        '   ',
        '      a method says hello to you.',
        '      ',
        '   ',
        '   .. py:attribute:: EnumCls.val1',
        '      :module: target.enum',
        '      :annotation: = 12',
        '   ',
        '      doc for val1',
        '      ',
        '   ',
        '   .. py:attribute:: EnumCls.val2',
        '      :module: target.enum',
        '      :annotation: = 23',
        '   ',
        '      doc for val2',
        '      ',
        '   ',
        '   .. py:attribute:: EnumCls.val3',
        '      :module: target.enum',
        '      :annotation: = 34',
        '   ',
        '      doc for val3',
        '      ',
        '   ',
        '   .. py:attribute:: EnumCls.val4',
        '      :module: target.enum',
        '      :annotation: = 34',
        '   '
    ]

    # checks for an attribute of EnumClass
    actual = do_autodoc(app, 'attribute', 'target.enum.EnumCls.val1')
    assert list(actual) == [
        '',
        '.. py:attribute:: EnumCls.val1',
        '   :module: target.enum',
        '   :annotation: = 12',
        '',
        '   doc for val1',
        '   '
    ]


@pytest.mark.sphinx('html', testroot='ext-autodoc')
def test_descriptor_class(app):
    options = {"members": 'CustomDataDescriptor,CustomDataDescriptor2'}
    actual = do_autodoc(app, 'module', 'target', options)
    assert list(actual) == [
        '',
        '.. py:module:: target',
        '',
        '',
        '.. py:class:: CustomDataDescriptor(doc)',
        '   :module: target',
        '',
        '   Descriptor class docstring.',
        '   ',
        '   ',
        '   .. py:method:: CustomDataDescriptor.meth()',
        '      :module: target',
        '   ',
        '      Function.',
        '      ',
        '',
        '.. py:class:: CustomDataDescriptor2(doc)',
        '   :module: target',
        '',
        '   Descriptor class with custom metaclass docstring.',
        '   '
    ]


@pytest.mark.sphinx('html', testroot='ext-autodoc')
def test_autofunction_for_callable(app):
    actual = do_autodoc(app, 'function', 'target.callable.function')
    assert list(actual) == [
        '',
        '.. py:function:: function(arg1, arg2, **kwargs)',
        '   :module: target.callable',
        '',
        '   A callable object that behaves like a function.',
        '   '
    ]


@pytest.mark.sphinx('html', testroot='ext-autodoc')
<<<<<<< HEAD
def test_mocked_module_imports(app, warning):
    # no autodoc_mock_imports
    options = {"members": 'TestAutodoc,decoratedFunction,func'}
    actual = do_autodoc(app, 'module', 'target.need_mocks', options)
    assert list(actual) == []
    assert "autodoc: failed to import module 'need_mocks'" in warning.getvalue()

    # with autodoc_mock_imports
    app.config.autodoc_mock_imports = [
        'missing_module',
        'missing_package1',
        'missing_package2',
        'missing_package3',
        'sphinx.missing_module4',
    ]

    warning.truncate(0)
    actual = do_autodoc(app, 'module', 'target.need_mocks', options)
=======
def test_autofunction_for_method(app):
    actual = do_autodoc(app, 'function', 'target.callable.method')
    assert list(actual) == [
        '',
        '.. py:function:: method(arg1, arg2)',
        '   :module: target.callable',
        '',
        '   docstring of Callable.method().',
        '   '
    ]


@pytest.mark.sphinx('html', testroot='root')
def test_mocked_module_imports(app):
    options = {"members": 'TestAutodoc,decoratedFunction'}
    actual = do_autodoc(app, 'module', 'autodoc_missing_imports', options)
>>>>>>> 836d65f0
    assert list(actual) == [
        '',
        '.. py:module:: target.need_mocks',
        '',
        '',
        '.. py:class:: TestAutodoc',
        '   :module: target.need_mocks',
        '',
        '   TestAutodoc docstring.',
        '   ',
        '   ',
        '   .. py:method:: TestAutodoc.decoratedMethod()',
        '      :module: target.need_mocks',
        '   ',
        '      TestAutodoc::decoratedMethod docstring',
        '      ',
        '',
        '.. py:function:: decoratedFunction()',
        '   :module: target.need_mocks',
        '',
        '   decoratedFunction docstring',
        '   ',
        '',
        '.. py:function:: func(arg: missing_module.Class)',
        '   :module: target.need_mocks',
        '',
        '   a function takes mocked object as an argument',
        '   '
    ]
    assert warning.getvalue() == ''


@pytest.mark.usefixtures('setup_test')
def test_partialfunction():
    options = {"members": None}
    actual = do_autodoc(app, 'module', 'target.partialfunction', options)
    assert list(actual) == [
        '',
        '.. py:module:: target.partialfunction',
        '',
        '',
        '.. py:function:: func1()',
        '   :module: target.partialfunction',
        '',
        '   docstring of func1',
        '   ',
        '',
        '.. py:function:: func2()',
        '   :module: target.partialfunction',
        '',
        '   docstring of func1',
        '   ',
        '',
        '.. py:function:: func3()',
        '   :module: target.partialfunction',
        '',
        '   docstring of func3',
        '   '
    ]


@pytest.mark.usefixtures('setup_test')
def test_coroutine():
    options = {"members": None}
    actual = do_autodoc(app, 'class', 'target.coroutine.AsyncClass', options)
    assert list(actual) == [
        '',
        '.. py:class:: AsyncClass',
        '   :module: target.coroutine',
        '',
        '   ',
        '   .. py:method:: AsyncClass.do_coroutine()',
        '      :module: target.coroutine',
        '   ',
        '      A documented coroutine function',
        '      '
    ]


@pytest.mark.sphinx('html', testroot='ext-autodoc')
def test_partialmethod(app):
    expected = [
        '',
        '.. py:class:: Cell',
        '   :module: target.partialmethod',
        '',
        '   An example for partialmethod.',
        '   ',
        '   refs: https://docs.python.jp/3/library/functools.html#functools.partialmethod',
        '   ',
        '   ',
        '   .. py:method:: Cell.set_alive() -> None',
        '      :module: target.partialmethod',
        '   ',
        '      Make a cell alive.',
        '      ',
        '   ',
        '   .. py:method:: Cell.set_dead() -> None',
        '      :module: target.partialmethod',
        '   ',
        '      Make a cell dead.',
        '      ',
        '   ',
        '   .. py:method:: Cell.set_state(state)',
        '      :module: target.partialmethod',
        '   ',
        '      Update state of cell to *state*.',
        '      ',
    ]
    if (sys.version_info < (3, 5, 4) or
            (3, 6, 5) <= sys.version_info < (3, 7) or
            (3, 7, 0, 'beta', 3) <= sys.version_info):
        # TODO: this condition should be updated after 3.7-final release.
        expected = '\n'.join(expected).replace(' -> None', '').split('\n')

    options = {"members": None}
    actual = do_autodoc(app, 'class', 'target.partialmethod.Cell', options)
    assert list(actual) == expected


@pytest.mark.sphinx('html', testroot='ext-autodoc')
@pytest.mark.filterwarnings('ignore:autodoc_default_flags is now deprecated.')
def test_merge_autodoc_default_flags1(app):
    app.config.autodoc_default_flags = ['members', 'undoc-members']
    merge_autodoc_default_flags(app, app.config)
    assert app.config.autodoc_default_options == {'members': None,
                                                  'undoc-members': None}


@pytest.mark.sphinx('html', testroot='ext-autodoc')
@pytest.mark.filterwarnings('ignore:autodoc_default_flags is now deprecated.')
def test_merge_autodoc_default_flags2(app):
    app.config.autodoc_default_flags = ['members', 'undoc-members']
    app.config.autodoc_default_options = {'members': 'this,that,order',
                                          'inherited-members': 'this'}
    merge_autodoc_default_flags(app, app.config)
    assert app.config.autodoc_default_options == {'members': None,
                                                  'undoc-members': None,
                                                  'inherited-members': 'this'}


@pytest.mark.sphinx('html', testroot='ext-autodoc')
def test_autodoc_default_options(app):
    # no settings
    actual = do_autodoc(app, 'class', 'target.enum.EnumCls')
    assert '   .. py:attribute:: EnumCls.val1' not in actual
    assert '   .. py:attribute:: EnumCls.val4' not in actual
    actual = do_autodoc(app, 'class', 'target.CustomIter')
    assert '   .. py:method:: target.CustomIter' not in actual

    # with :members:
    app.config.autodoc_default_options = {'members': None}
    actual = do_autodoc(app, 'class', 'target.enum.EnumCls')
    assert '   .. py:attribute:: EnumCls.val1' in actual
    assert '   .. py:attribute:: EnumCls.val4' not in actual

    # with :members: = True
    app.config.autodoc_default_options = {'members': True}
    actual = do_autodoc(app, 'class', 'target.enum.EnumCls')
    assert '   .. py:attribute:: EnumCls.val1' in actual
    assert '   .. py:attribute:: EnumCls.val4' not in actual

    # with :members: and :undoc-members:
    app.config.autodoc_default_options = {
        'members': None,
        'undoc-members': None,
    }
    actual = do_autodoc(app, 'class', 'target.enum.EnumCls')
    assert '   .. py:attribute:: EnumCls.val1' in actual
    assert '   .. py:attribute:: EnumCls.val4' in actual

    # with :special-members:
    # Note that :members: must be *on* for :special-members: to work.
    app.config.autodoc_default_options = {
        'members': None,
        'special-members': None
    }
    actual = do_autodoc(app, 'class', 'target.CustomIter')
    assert '   .. py:method:: CustomIter.__init__()' in actual
    assert '      Create a new `CustomIter`.' in actual
    assert '   .. py:method:: CustomIter.__iter__()' in actual
    assert '      Iterate squares of each value.' in actual
    if not IS_PYPY:
        assert '   .. py:attribute:: CustomIter.__weakref__' in actual
        assert '      list of weak references to the object (if defined)' in actual

    # :exclude-members: None - has no effect. Unlike :members:,
    # :special-members:, etc. where None == "include all", here None means
    # "no/false/off".
    app.config.autodoc_default_options = {
        'members': None,
        'exclude-members': None,
    }
    actual = do_autodoc(app, 'class', 'target.enum.EnumCls')
    assert '   .. py:attribute:: EnumCls.val1' in actual
    assert '   .. py:attribute:: EnumCls.val4' not in actual
    app.config.autodoc_default_options = {
        'members': None,
        'special-members': None,
        'exclude-members': None,
    }
    actual = do_autodoc(app, 'class', 'target.CustomIter')
    assert '   .. py:method:: CustomIter.__init__()' in actual
    assert '      Create a new `CustomIter`.' in actual
    assert '   .. py:method:: CustomIter.__iter__()' in actual
    assert '      Iterate squares of each value.' in actual
    if not IS_PYPY:
        assert '   .. py:attribute:: CustomIter.__weakref__' in actual
        assert '      list of weak references to the object (if defined)' in actual
    assert '   .. py:method:: CustomIter.snafucate()' in actual
    assert '      Makes this snafucated.' in actual


@pytest.mark.sphinx('html', testroot='ext-autodoc')
def test_autodoc_default_options_with_values(app):
    # with :members:
    app.config.autodoc_default_options = {'members': 'val1,val2'}
    actual = do_autodoc(app, 'class', 'target.enum.EnumCls')
    assert '   .. py:attribute:: EnumCls.val1' in actual
    assert '   .. py:attribute:: EnumCls.val2' in actual
    assert '   .. py:attribute:: EnumCls.val3' not in actual
    assert '   .. py:attribute:: EnumCls.val4' not in actual

    # with :member-order:
    app.config.autodoc_default_options = {
        'members': None,
        'member-order': 'bysource',
    }
    actual = do_autodoc(app, 'class', 'target.Class')
    assert list(filter(lambda l: '::' in l, actual)) == [
        '.. py:class:: Class(arg)',
        '   .. py:attribute:: Class.descr',
        '   .. py:method:: Class.meth()',
        '   .. py:method:: Class.skipmeth()',
        '   .. py:method:: Class.excludemeth()',
        '   .. py:attribute:: Class.attr',
        '   .. py:attribute:: Class.prop',
        '   .. py:attribute:: Class.docattr',
        '   .. py:attribute:: Class.udocattr',
        '   .. py:attribute:: Class.mdocattr',
        '   .. py:classmethod:: Class.moore(a, e, f) -> happiness',
        '   .. py:attribute:: Class.inst_attr_inline',
        '   .. py:attribute:: Class.inst_attr_comment',
        '   .. py:attribute:: Class.inst_attr_string',
    ]

    # with :special-members:
    app.config.autodoc_default_options = {
        'special-members': '__init__,__iter__',
    }
    actual = do_autodoc(app, 'class', 'target.CustomIter')
    assert '   .. py:method:: CustomIter.__init__()' in actual
    assert '      Create a new `CustomIter`.' in actual
    assert '   .. py:method:: CustomIter.__iter__()' in actual
    assert '      Iterate squares of each value.' in actual
    if not IS_PYPY:
        assert '   .. py:attribute:: CustomIter.__weakref__' not in actual
        assert '      list of weak references to the object (if defined)' not in actual

    # with :exclude-members:
    app.config.autodoc_default_options = {
        'members': None,
        'exclude-members': 'val1'
    }
    actual = do_autodoc(app, 'class', 'target.enum.EnumCls')
    assert '   .. py:attribute:: EnumCls.val1' not in actual
    assert '   .. py:attribute:: EnumCls.val2' in actual
    assert '   .. py:attribute:: EnumCls.val3' in actual
    assert '   .. py:attribute:: EnumCls.val4' not in actual
    app.config.autodoc_default_options = {
        'members': None,
        'special-members': None,
        'exclude-members': '__weakref__,snafucate',
    }
    actual = do_autodoc(app, 'class', 'target.CustomIter')
    assert '   .. py:method:: CustomIter.__init__()' in actual
    assert '      Create a new `CustomIter`.' in actual
    assert '   .. py:method:: CustomIter.__iter__()' in actual
    assert '      Iterate squares of each value.' in actual
    if not IS_PYPY:
        assert '   .. py:attribute:: CustomIter.__weakref__' not in actual
        assert '      list of weak references to the object (if defined)' not in actual
    assert '   .. py:method:: CustomIter.snafucate()' not in actual
    assert '      Makes this snafucated.' not in actual


@pytest.mark.sphinx('html', testroot='pycode-egg')
def test_autodoc_for_egged_code(app):
    options = {"members": None,
               "undoc-members": None}
    actual = do_autodoc(app, 'module', 'sample', options)
    assert list(actual) == [
        '',
        '.. py:module:: sample',
        '',
        '',
        '.. py:data:: CONSTANT',
        '   :module: sample',
        '   :annotation: = 1',
        '',
        '   constant on sample.py',
        '   ',
        '',
        '.. py:function:: hello(s)',
        '   :module: sample',
        ''
    ]<|MERGE_RESOLUTION|>--- conflicted
+++ resolved
@@ -1366,7 +1366,19 @@
 
 
 @pytest.mark.sphinx('html', testroot='ext-autodoc')
-<<<<<<< HEAD
+def test_autofunction_for_method(app):
+    actual = do_autodoc(app, 'function', 'target.callable.method')
+    assert list(actual) == [
+        '',
+        '.. py:function:: method(arg1, arg2)',
+        '   :module: target.callable',
+        '',
+        '   docstring of Callable.method().',
+        '   '
+    ]
+
+
+@pytest.mark.sphinx('html', testroot='ext-autodoc')
 def test_mocked_module_imports(app, warning):
     # no autodoc_mock_imports
     options = {"members": 'TestAutodoc,decoratedFunction,func'}
@@ -1385,24 +1397,6 @@
 
     warning.truncate(0)
     actual = do_autodoc(app, 'module', 'target.need_mocks', options)
-=======
-def test_autofunction_for_method(app):
-    actual = do_autodoc(app, 'function', 'target.callable.method')
-    assert list(actual) == [
-        '',
-        '.. py:function:: method(arg1, arg2)',
-        '   :module: target.callable',
-        '',
-        '   docstring of Callable.method().',
-        '   '
-    ]
-
-
-@pytest.mark.sphinx('html', testroot='root')
-def test_mocked_module_imports(app):
-    options = {"members": 'TestAutodoc,decoratedFunction'}
-    actual = do_autodoc(app, 'module', 'autodoc_missing_imports', options)
->>>>>>> 836d65f0
     assert list(actual) == [
         '',
         '.. py:module:: target.need_mocks',
