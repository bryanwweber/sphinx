[tox]
envlist=flake8,py27,py34,py35,pypy,du12,du11,du10

[testenv]
deps=
    six
    nose
    docutils
    sqlalchemy
    whoosh
<<<<<<< HEAD
    html5lib
    mock
=======
    typing
>>>>>>> 9f39b53c
setenv =
    SPHINX_TEST_TEMPDIR = {envdir}/testbuild
commands=
    {envpython} tests/run.py -I py35 -m '^[tT]est' {posargs}
    sphinx-build -q -W -b html -d {envtmpdir}/doctrees doc {envtmpdir}/html

[testenv:pypy]
deps=
    simplejson
    {[testenv]deps}

[testenv:du10]
deps=
    docutils==0.10
    {[testenv]deps}

[testenv:du11]
deps=
    docutils==0.11
    {[testenv]deps}

[testenv:du12]
deps=
    docutils==0.12
    {[testenv]deps}

[testenv:flake8]
deps=flake8
commands=flake8

[testenv:py27]
deps=
    enum34
    {[testenv]deps}

[testenv:py35]
commands=
    {envpython} tests/run.py -m '^[tT]est' {posargs}
    sphinx-build -q -W -b html -d {envtmpdir}/doctrees doc {envtmpdir}/html<|MERGE_RESOLUTION|>--- conflicted
+++ resolved
@@ -8,12 +8,9 @@
     docutils
     sqlalchemy
     whoosh
-<<<<<<< HEAD
     html5lib
     mock
-=======
     typing
->>>>>>> 9f39b53c
 setenv =
     SPHINX_TEST_TEMPDIR = {envdir}/testbuild
 commands=
