{% extends "layout.html" %}
{% set title = _('Overview') %}
{% block body %}
  <h1>{{ _('Welcome') }}</h1>

  <div class="quotebar">
    <p><em>{%trans%}What users say:{%endtrans%}</em></p>
    <p>{%trans%}&ldquo;Cheers for a great tool that actually makes programmers <b>want</b>
      to write documentation!&rdquo;{%endtrans%}</p>
  </div>

  <p>{%trans%}
    Sphinx is a tool that makes it easy to create intelligent and beautiful
    documentation, written by Georg Brandl and licensed under the BSD license.{%endtrans%}</p>
  <p>{%trans%}It was originally created for <a href="http://docs.python.org/">the
    new Python documentation</a>, and it has excellent facilities for the
    documentation of Python projects, but C/C++ is already supported as well,
    and it is planned to add special support for other languages as well.  Of
    course, this site is also created from reStructuredText sources using
    Sphinx!  The following features should be highlighted:{%endtrans%}
  </p>
  <ul>
    <li>{%trans%}<b>Output formats:</b> HTML (including Windows HTML Help), LaTeX (for
      printable PDF versions), Texinfo, manual pages, plain text{%endtrans%}</li>
    <li>{%trans%}<b>Extensive cross-references:</b> semantic markup and automatic links
      for functions, classes, citations, glossary terms and similar pieces of
      information{%endtrans%}</li>
    <li>{%trans%}<b>Hierarchical structure:</b> easy definition of a document tree, with
      automatic links to siblings, parents and children{%endtrans%}</li>
    <li>{%trans%}<b>Automatic indices:</b> general index as well as a language-specific
      module indices{%endtrans%}</li>
    <li>{%trans%}<b>Code handling:</b> automatic highlighting using the <a
      href="http://pygments.org">Pygments</a> highlighter{%endtrans%}</li>
    <li>{%trans path=pathto('extensions')%}<b>Extensions:</b> automatic testing of code snippets, inclusion of
      docstrings from Python modules (API docs), and
      <a href="{{ path }}#builtin-sphinx-extensions">more</a>{%endtrans%}</li>
  </ul>
  <p>{%trans%}
    Sphinx uses <a href="http://docutils.sf.net/rst.html">reStructuredText</a>
    as its markup language, and many of its strengths come from the power and
    straightforwardness of reStructuredText and its parsing and translating
    suite, the <a href="http://docutils.sf.net/">Docutils</a>.{%endtrans%}
  </p>

  <h2 style="margin-bottom: 0">{%trans%}Documentation{%endtrans%}</h2>

  <table class="contentstable" align="center" style="margin-left: 30px"><tr>
    <td width="50%">
      <p class="biglink"><a class="biglink" href="{{ pathto("tutorial") }}">{%trans%}First steps with Sphinx{%endtrans%}</a><br/>
         <span class="linkdescr">{%trans%}overview of basic tasks{%endtrans%}</span></p>
      <p class="biglink"><a class="biglink" href="{{ pathto("contents") }}">{%trans%}Contents{%endtrans%}</a><br/>
         <span class="linkdescr">{%trans%}for a complete overview{%endtrans%}</span></p>
    </td><td width="50%">
      <p class="biglink"><a class="biglink" href="{{ pathto("search") }}">{%trans%}Search page{%endtrans%}</a><br/>
         <span class="linkdescr">{%trans%}search the documentation{%endtrans%}</span></p>
      <p class="biglink"><a class="biglink" href="{{ pathto("genindex") }}">{%trans%}General Index{%endtrans%}</a><br/>
         <span class="linkdescr">{%trans%}all functions, classes, terms{%endtrans%}</span></p>
    </td></tr>
  </table>

  <p>{%trans%}
    You can also download PDF versions of the Sphinx documentation:
    a <a href="http://sphinx-doc.org/sphinx.pdf">version</a> generated from
    the LaTeX Sphinx produces, and
    a <a href="http://sphinx-doc.org/sphinx-rst2pdf.pdf">version</a> generated
    by rst2pdf.{%endtrans%}
  </p>

  <h2>{%trans%}Examples{%endtrans%}</h2>
  <p>{%trans path=pathto("examples")%}Links to documentation generated with Sphinx can be found on the
    <a href="{{ path }}">Projects using Sphinx</a> page.{%endtrans%}
  </p>
  <p>{%trans%}
    For examples of how Sphinx source files look, use the &#8220;Show
    source&#8221; links on all pages of the documentation apart from this
    welcome page.{%endtrans%}
  </p>

  <p>{%trans%}You may also be interested in the very nice
    <a href="http://matplotlib.sourceforge.net/sampledoc/">tutorial</a> on how to
    create a customized documentation using Sphinx written by the matplotlib
    developers.{%endtrans%}</p>

<<<<<<< HEAD
  <p>{%trans%}There is a <a href="http://sphinx-users.jp/doc10/">Japanese translation</a>
    of this documentation, thanks to Yoshiki Shibukawa.{%endtrans%}</p>
=======
  <p>There is a <a href="http://docs.sphinx-users.jp/">Japanese translation</a>
    of this documentation, thanks to the Japanese Sphinx user group.</p>
  <p>A Japanese book about Sphinx has been published by O'Reilly:
    <a href="http://www.oreilly.co.jp/books/9784873116488/">Sphinxをはじめよう / Learning Sphinx</a>.</p>
>>>>>>> 3541cef0

{% endblock %}<|MERGE_RESOLUTION|>--- conflicted
+++ resolved
@@ -81,14 +81,10 @@
     create a customized documentation using Sphinx written by the matplotlib
     developers.{%endtrans%}</p>
 
-<<<<<<< HEAD
-  <p>{%trans%}There is a <a href="http://sphinx-users.jp/doc10/">Japanese translation</a>
-    of this documentation, thanks to Yoshiki Shibukawa.{%endtrans%}</p>
-=======
-  <p>There is a <a href="http://docs.sphinx-users.jp/">Japanese translation</a>
-    of this documentation, thanks to the Japanese Sphinx user group.</p>
-  <p>A Japanese book about Sphinx has been published by O'Reilly:
-    <a href="http://www.oreilly.co.jp/books/9784873116488/">Sphinxをはじめよう / Learning Sphinx</a>.</p>
->>>>>>> 3541cef0
+  <p>{%trans%}There is a <a href="http://docs.sphinx-users.jp/">Japanese translation</a>
+    of this documentation, thanks to the Japanese Sphinx user group.{%endtrans%}</p>
+  <p>{%trans%}A Japanese book about Sphinx has been published by O'Reilly:
+    <a href="http://www.oreilly.co.jp/books/9784873116488/">Sphinxをはじめよう /
+      Learning Sphinx</a>.{%endtrans%}</p>
 
 {% endblock %}