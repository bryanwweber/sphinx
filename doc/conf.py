# Sphinx documentation build configuration file

import re

import sphinx

extensions = ['sphinx.ext.autodoc', 'sphinx.ext.doctest', 'sphinx.ext.todo',
              'sphinx.ext.autosummary', 'sphinx.ext.extlinks',
              'sphinx.ext.intersphinx',
              'sphinx.ext.viewcode', 'sphinx.ext.inheritance_diagram']

master_doc = 'contents'
templates_path = ['_templates']
exclude_patterns = ['_build']

project = 'Sphinx'
copyright = '2007-2021, Georg Brandl and the Sphinx team'
version = sphinx.__display_version__
release = version
show_authors = True

html_theme = 'sphinx13'
html_theme_path = ['_themes']
modindex_common_prefix = ['sphinx.']
html_static_path = ['_static']
html_sidebars = {'index': ['indexsidebar.html', 'searchbox.html']}
html_additional_pages = {'index': 'index.html'}
html_use_opensearch = 'https://www.sphinx-doc.org/en/master'
html_baseurl = 'https://www.sphinx-doc.org/en/master/'
html_favicon = '_static/favicon.svg'

htmlhelp_basename = 'Sphinxdoc'

epub_theme = 'epub'
epub_basename = 'sphinx'
epub_author = 'Georg Brandl'
epub_publisher = 'http://sphinx-doc.org/'
epub_uid = 'web-site'
epub_scheme = 'url'
epub_identifier = epub_publisher
epub_pre_files = [('index.xhtml', 'Welcome')]
epub_post_files = [('usage/installation.xhtml', 'Installing Sphinx'),
                   ('develop.xhtml', 'Sphinx development')]
epub_exclude_files = ['_static/opensearch.xml', '_static/doctools.js',
                      '_static/jquery.js', '_static/searchtools.js',
                      '_static/underscore.js', '_static/basic.css',
                      '_static/language_data.js',
                      'search.html', '_static/websupport.js']
epub_fix_images = False
epub_max_image_width = 0
epub_show_urls = 'inline'
epub_use_index = False
epub_guide = (('toc', 'contents.xhtml', 'Table of Contents'),)
epub_description = 'Sphinx documentation generator system manual'

latex_documents = [('contents', 'sphinx.tex', 'Sphinx Documentation',
                    'Georg Brandl', 'manual', 1)]
latex_logo = '_static/sphinx.png'
latex_elements = {
    'fontenc': r'\usepackage[LGR,X2,T1]{fontenc}',
<<<<<<< HEAD
    'passoptionstopackages': '\\PassOptionsToPackage{svgnames}{xcolor}',
    'preamble': '\\DeclareUnicodeCharacter{229E}{\\ensuremath{\\boxplus}}',
=======
    'fontpkg': r'''
\usepackage[sc]{mathpazo}
\usepackage[scaled]{helvet}
\usepackage{courier}
\substitutefont{LGR}{\rmdefault}{cmr}
\substitutefont{LGR}{\sfdefault}{cmss}
\substitutefont{LGR}{\ttdefault}{cmtt}
\substitutefont{X2}{\rmdefault}{cmr}
\substitutefont{X2}{\sfdefault}{cmss}
\substitutefont{X2}{\ttdefault}{cmtt}
''',
    'passoptionstopackages': r'''
\PassOptionsToPackage{svgnames}{xcolor}
\PassOptionsToPackage{bookmarksdepth=3}{hyperref}% depth of pdf bookmarks
''',
    'preamble': r'''
\DeclareUnicodeCharacter{229E}{\ensuremath{\boxplus}}
\setcounter{tocdepth}{3}%    depth of what is kept from toc file
\setcounter{secnumdepth}{1}% depth of section numbering
''',
    'fvset': '\\fvset{fontsize=auto}',
>>>>>>> 62dad2f1
    # fix missing index entry due to RTD doing only once pdflatex after makeindex
    'printindex': r'''
\IfFileExists{\jobname.ind}
             {\footnotesize\raggedright\printindex}
             {\begin{sphinxtheindex}\end{sphinxtheindex}}
''',
}
latex_show_urls = 'footnote'
latex_use_xindy = True

autodoc_member_order = 'groupwise'
todo_include_todos = True
extlinks = {'duref': ('http://docutils.sourceforge.net/docs/ref/rst/'
                      'restructuredtext.html#%s', ''),
            'durole': ('http://docutils.sourceforge.net/docs/ref/rst/'
                       'roles.html#%s', ''),
            'dudir': ('http://docutils.sourceforge.net/docs/ref/rst/'
                      'directives.html#%s', '')}

man_pages = [
    ('contents', 'sphinx-all', 'Sphinx documentation generator system manual',
     'Georg Brandl', 1),
    ('man/sphinx-build', 'sphinx-build', 'Sphinx documentation generator tool',
     '', 1),
    ('man/sphinx-quickstart', 'sphinx-quickstart', 'Sphinx documentation '
     'template generator', '', 1),
    ('man/sphinx-apidoc', 'sphinx-apidoc', 'Sphinx API doc generator tool',
     '', 1),
    ('man/sphinx-autogen', 'sphinx-autogen', 'Generate autodoc stub pages',
     '', 1),
]

texinfo_documents = [
    ('contents', 'sphinx', 'Sphinx Documentation', 'Georg Brandl',
     'Sphinx', 'The Sphinx documentation builder.', 'Documentation tools',
     1),
]

intersphinx_mapping = {
    'python': ('https://docs.python.org/3/', None),
    'requests': ('https://requests.readthedocs.io/en/master', None),
}

# Sphinx document translation with sphinx gettext feature uses these settings:
locale_dirs = ['locale/']
gettext_compact = False


# -- Extension interface -------------------------------------------------------

from sphinx import addnodes  # noqa

event_sig_re = re.compile(r'([a-zA-Z-]+)\s*\((.*)\)')


def parse_event(env, sig, signode):
    m = event_sig_re.match(sig)
    if not m:
        signode += addnodes.desc_name(sig, sig)
        return sig
    name, args = m.groups()
    signode += addnodes.desc_name(name, name)
    plist = addnodes.desc_parameterlist()
    for arg in args.split(','):
        arg = arg.strip()
        plist += addnodes.desc_parameter(arg, arg)
    signode += plist
    return name


def setup(app):
    from sphinx.ext.autodoc import cut_lines
    from sphinx.util.docfields import GroupedField
    app.connect('autodoc-process-docstring', cut_lines(4, what=['module']))
    app.add_object_type('confval', 'confval',
                        objname='configuration value',
                        indextemplate='pair: %s; configuration value')
    app.add_object_type('setuptools-confval', 'setuptools-confval',
                        objname='setuptools configuration value',
                        indextemplate='pair: %s; setuptools configuration value')
    fdesc = GroupedField('parameter', label='Parameters',
                         names=['param'], can_collapse=True)
    app.add_object_type('event', 'event', 'pair: %s; event', parse_event,
                        doc_field_types=[fdesc])

    # workaround for RTD
    from sphinx.util import logging
    logger = logging.getLogger(__name__)
    app.info = lambda *args, **kwargs: logger.info(*args, **kwargs)
    app.warn = lambda *args, **kwargs: logger.warning(*args, **kwargs)
    app.debug = lambda *args, **kwargs: logger.debug(*args, **kwargs)<|MERGE_RESOLUTION|>--- conflicted
+++ resolved
@@ -58,10 +58,6 @@
 latex_logo = '_static/sphinx.png'
 latex_elements = {
     'fontenc': r'\usepackage[LGR,X2,T1]{fontenc}',
-<<<<<<< HEAD
-    'passoptionstopackages': '\\PassOptionsToPackage{svgnames}{xcolor}',
-    'preamble': '\\DeclareUnicodeCharacter{229E}{\\ensuremath{\\boxplus}}',
-=======
     'fontpkg': r'''
 \usepackage[sc]{mathpazo}
 \usepackage[scaled]{helvet}
@@ -83,7 +79,6 @@
 \setcounter{secnumdepth}{1}% depth of section numbering
 ''',
     'fvset': '\\fvset{fontsize=auto}',
->>>>>>> 62dad2f1
     # fix missing index entry due to RTD doing only once pdflatex after makeindex
     'printindex': r'''
 \IfFileExists{\jobname.ind}
