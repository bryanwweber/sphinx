os: linux
dist: xenial
language: python
cache: pip

env:
  global:
    - PYTHONFAULTHANDLER=x
    - SKIP_LATEX_BUILD=1
    - IS_PYTHON=true

jobs:
  include:
<<<<<<< HEAD
    - python: '3.5'
      env:
        - TOXENV=du12
=======
>>>>>>> 3171fd70
    - python: '3.8'
      env:
        - TOXENV=du15
        - PYTEST_ADDOPTS="--cov ./ --cov-append --cov-config setup.cfg"

    - language: node_js
      node_js: '10.7'
      env: IS_PYTHON=false
      services: xvfb

install:
  - "sudo apt-get install graphviz"
  - if [ $IS_PYTHON = true ]; then pip install -U tox codecov; fi
  - if [ $IS_PYTHON = false ]; then npm install; fi

script:
  - if [ $IS_PYTHON = true ]; then tox -- -vv; fi
  - if [ $IS_PYTHON = false ]; then npm test; fi

after_success:
  - if [[ -e .coverage ]]; then codecov -e $TOXENV; fi<|MERGE_RESOLUTION|>--- conflicted
+++ resolved
@@ -11,12 +11,6 @@
 
 jobs:
   include:
-<<<<<<< HEAD
-    - python: '3.5'
-      env:
-        - TOXENV=du12
-=======
->>>>>>> 3171fd70
     - python: '3.8'
       env:
         - TOXENV=du15
