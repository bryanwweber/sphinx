# -*- coding: utf-8 -*-
"""
    sphinx.writers.latex
    ~~~~~~~~~~~~~~~~~~~~

    Custom docutils writer for LaTeX.

    Much of this code is adapted from Dave Kuhlman's "docpy" writer from his
    docutils sandbox.

    :copyright: Copyright 2007-2018 by the Sphinx team, see AUTHORS.
    :license: BSD, see LICENSE for details.
"""

import re
import sys
import warnings
from collections import defaultdict
from os import path

from docutils import nodes, writers
from docutils.writers.latex2e import Babel
from six import itervalues, text_type

from sphinx import addnodes
from sphinx import highlighting
from sphinx.builders.latex.nodes import captioned_literal_block, footnotetext
from sphinx.deprecation import RemovedInSphinx30Warning
from sphinx.errors import SphinxError
from sphinx.locale import admonitionlabels, _, __
from sphinx.util import split_into, logging
from sphinx.util.i18n import format_date
from sphinx.util.nodes import clean_astext
from sphinx.util.template import LaTeXRenderer
from sphinx.util.texescape import tex_escape_map, tex_replace_map

try:
    from docutils.utils.roman import toRoman
except ImportError:
    # In Debain/Ubuntu, roman package is provided as roman, not as docutils.utils.roman
    from roman import toRoman

if False:
    # For type annotation
    from typing import Any, Callable, Dict, Iterator, List, Pattern, Tuple, Set, Union  # NOQA
    from sphinx.builder import Builder  # NOQA

logger = logging.getLogger(__name__)

BEGIN_DOC = r'''
\begin{document}
%(shorthandoff)s
%(maketitle)s
%(tableofcontents)s
'''

SHORTHANDOFF = r'''
\ifdefined\shorthandoff
  \ifnum\catcode`\=\string=\active\shorthandoff{=}\fi
  \ifnum\catcode`\"=\active\shorthandoff{"}\fi
\fi
'''

MAX_CITATION_LABEL_LENGTH = 8
LATEXSECTIONNAMES = ["part", "chapter", "section", "subsection",
                     "subsubsection", "paragraph", "subparagraph"]
HYPERLINK_SUPPORT_NODES = (
    nodes.figure,
    nodes.literal_block,
    nodes.table,
    nodes.section,
    captioned_literal_block,
)
ENUMERATE_LIST_STYLE = defaultdict(lambda: r'\arabic',
                                   {
                                       'arabic': r'\arabic',
                                       'loweralpha': r'\alph',
                                       'upperalpha': r'\Alph',
                                       'lowerroman': r'\roman',
                                       'upperroman': r'\Roman',
                                   })  # type: Dict[unicode, unicode]

DEFAULT_SETTINGS = {
    'latex_engine':    'pdflatex',
    'papersize':       'letterpaper',
    'pointsize':       '10pt',
    'pxunit':          '.75bp',
    'classoptions':    '',
    'extraclassoptions': '',
    'maxlistdepth':    '',
    'sphinxpkgoptions':     '',
    'sphinxsetup':     '',
    'fvset':           '\\fvset{fontsize=\\small}',
    'passoptionstopackages': '',
    'geometry':        '\\usepackage{geometry}',
    'inputenc':        '',
    'utf8extra':       '',
    'cmappkg':         '\\usepackage{cmap}',
    'fontenc':         '\\usepackage[T1]{fontenc}',
    'amsmath':         '\\usepackage{amsmath,amssymb,amstext}',
    'multilingual':    '',
    'babel':           '\\usepackage{babel}',
    'polyglossia':     '',
    'fontpkg':         '\\usepackage{times}',
    'fncychap':        '\\usepackage[Bjarne]{fncychap}',
    'hyperref':        ('% Include hyperref last.\n'
                        '\\usepackage{hyperref}\n'
                        '% Fix anchor placement for figures with captions.\n'
                        '\\usepackage{hypcap}% it must be loaded after hyperref.\n'
                        '% Set up styles of URL: it should be placed after hyperref.\n'
                        '\\urlstyle{same}'),
    'usepackages':     '',
    'numfig_format':   '',
    'contentsname':    '',
    'preamble':        '',
    'title':           '',
    'date':            '',
    'release':         '',
    'author':          '',
    'logo':            '\\vbox{}',
    'releasename':     '',
    'makeindex':       '\\makeindex',
    'shorthandoff':    '',
    'maketitle':       '\\maketitle',
    'tableofcontents': '\\sphinxtableofcontents',
    'atendofbody':     '',
    'printindex':      '\\printindex',
    'transition':      '\n\n\\bigskip\\hrule\\bigskip\n\n',
    'figure_align':    'htbp',
    'tocdepth':        '',
    'secnumdepth':     '',
    'pageautorefname': '',
    'translatablestrings': '',
}  # type: Dict[unicode, unicode]

ADDITIONAL_SETTINGS = {
    'pdflatex': {
        'inputenc':     '\\usepackage[utf8]{inputenc}',
        'utf8extra':   ('\\ifdefined\\DeclareUnicodeCharacter\n'
                        ' \\ifdefined\\DeclareUnicodeCharacterAsOptional\n'
                        '  \\DeclareUnicodeCharacter{"00A0}{\\nobreakspace}\n'
                        '  \\DeclareUnicodeCharacter{"2500}{\\sphinxunichar{2500}}\n'
                        '  \\DeclareUnicodeCharacter{"2502}{\\sphinxunichar{2502}}\n'
                        '  \\DeclareUnicodeCharacter{"2514}{\\sphinxunichar{2514}}\n'
                        '  \\DeclareUnicodeCharacter{"251C}{\\sphinxunichar{251C}}\n'
                        '  \\DeclareUnicodeCharacter{"2572}{\\textbackslash}\n'
                        ' \\else\n'
                        '  \\DeclareUnicodeCharacter{00A0}{\\nobreakspace}\n'
                        '  \\DeclareUnicodeCharacter{2500}{\\sphinxunichar{2500}}\n'
                        '  \\DeclareUnicodeCharacter{2502}{\\sphinxunichar{2502}}\n'
                        '  \\DeclareUnicodeCharacter{2514}{\\sphinxunichar{2514}}\n'
                        '  \\DeclareUnicodeCharacter{251C}{\\sphinxunichar{251C}}\n'
                        '  \\DeclareUnicodeCharacter{2572}{\\textbackslash}\n'
                        ' \\fi\n'
                        '\\fi'),
    },
    'xelatex': {
        'latex_engine': 'xelatex',
        'polyglossia':  '\\usepackage{polyglossia}',
        'babel':        '',
        'fontenc':      '\\usepackage{fontspec}',
        'fontpkg':      '',
        'utf8extra':   ('\\catcode`^^^^00a0\\active\\protected\\def^^^^00a0'
                        '{\\leavevmode\\nobreak\\ }'),
        'fvset':        '\\fvset{fontsize=auto}',
    },
    'lualatex': {
        'latex_engine': 'lualatex',
        'polyglossia':  '\\usepackage{polyglossia}',
        'babel':        '',
        'fontenc':      '\\usepackage{fontspec}',
        'fontpkg':      '',
        'utf8extra':   ('\\catcode`^^^^00a0\\active\\protected\\def^^^^00a0'
                        '{\\leavevmode\\nobreak\\ }'),
        'fvset':        '\\fvset{fontsize=auto}',
    },
    'platex': {
        'latex_engine': 'platex',
        'geometry':     '\\usepackage[dvipdfm]{geometry}',
    },
}  # type: Dict[unicode, Dict[unicode, unicode]]


class collected_footnote(nodes.footnote):
    """Footnotes that are collected are assigned this class."""


class UnsupportedError(SphinxError):
    category = 'Markup is unsupported in LaTeX'


class LaTeXWriter(writers.Writer):

    supported = ('sphinxlatex',)

    settings_spec = ('LaTeX writer options', '', (
        ('Document name', ['--docname'], {'default': ''}),
        ('Document class', ['--docclass'], {'default': 'manual'}),
        ('Author', ['--author'], {'default': ''}),
    ))
    settings_defaults = {}  # type: Dict

    output = None

    def __init__(self, builder):
        # type: (Builder) -> None
        writers.Writer.__init__(self)
        self.builder = builder

    def translate(self):
        # type: () -> None
        visitor = self.builder.create_translator(self.document, self.builder)
        self.document.walkabout(visitor)
        self.output = visitor.astext()


# Helper classes

class ExtBabel(Babel):
    cyrillic_languages = ('bulgarian', 'kazakh', 'mongolian', 'russian', 'ukrainian')

    def __init__(self, language_code, use_polyglossia=False):
        # type: (unicode, bool) -> None
        self.language_code = language_code
        self.use_polyglossia = use_polyglossia
        self.supported = True
        super(ExtBabel, self).__init__(language_code or '')

    def get_shorthandoff(self):
        # type: () -> unicode
        warnings.warn('ExtBabel.get_shorthandoff() is deprecated.',
                      RemovedInSphinx30Warning)
        return SHORTHANDOFF

    def uses_cyrillic(self):
        # type: () -> bool
        return self.language in self.cyrillic_languages

    def is_supported_language(self):
        # type: () -> bool
        return self.supported

    def language_name(self, language_code):
        # type: (unicode) -> unicode
        language = super(ExtBabel, self).language_name(language_code)
        if language == 'ngerman' and self.use_polyglossia:
            # polyglossia calls new orthography (Neue Rechtschreibung) as
            # german (with new spelling option).
            return 'german'
        elif not language:
            self.supported = False
            return 'english'  # fallback to english
        else:
            return language

    def get_mainlanguage_options(self):
        # type: () -> unicode
        """Return options for polyglossia's ``\\setmainlanguage``."""
<<<<<<< HEAD
=======
        language = super(ExtBabel, self).get_language()
>>>>>>> 6403ca76
        if self.use_polyglossia is False:
            return None
        elif self.language == 'german':
            language = super(ExtBabel, self).language_name(self.language_code)
            if language == 'ngerman':
                return 'spelling=new'
            else:
                return 'spelling=old'
        else:
            return None


class Table(object):
    """A table data"""

    def __init__(self, node):
        # type: (nodes.table) -> None
        self.header = []                        # type: List[unicode]
        self.body = []                          # type: List[unicode]
        self.align = node.get('align')
        self.colcount = 0
        self.colspec = None                     # type: unicode
        self.colwidths = []                     # type: List[int]
        self.has_problematic = False
        self.has_oldproblematic = False
        self.has_verbatim = False
        self.caption = None                     # type: List[unicode]
        self.stubs = []                         # type: List[int]

        # current position
        self.col = 0
        self.row = 0

        # for internal use
        self.classes = node.get('classes', [])  # type: List[unicode]
        self.cells = defaultdict(int)           # type: Dict[Tuple[int, int], int]
                                                # it maps table location to cell_id
                                                # (cell = rectangular area)
        self.cell_id = 0                        # last assigned cell_id

    @property
    def caption_footnotetexts(self):
        # type: () -> List[unicode]
        warnings.warn('table.caption_footnotetexts is deprecated.',
                      RemovedInSphinx30Warning)
        return []

    @property
    def header_footnotetexts(self):
        # type: () -> List[unicode]
        warnings.warn('table.header_footnotetexts is deprecated.',
                      RemovedInSphinx30Warning)
        return []

    def is_longtable(self):
        # type: () -> bool
        """True if and only if table uses longtable environment."""
        return self.row > 30 or 'longtable' in self.classes

    def get_table_type(self):
        # type: () -> unicode
        """Returns the LaTeX environment name for the table.

        The class currently supports:

        * longtable
        * tabular
        * tabulary
        """
        if self.is_longtable():
            return 'longtable'
        elif self.has_verbatim:
            return 'tabular'
        elif self.colspec:
            return 'tabulary'
        elif self.has_problematic or (self.colwidths and 'colwidths-given' in self.classes):
            return 'tabular'
        else:
            return 'tabulary'

    def get_colspec(self):
        # type: () -> unicode
        """Returns a column spec of table.

        This is what LaTeX calls the 'preamble argument' of the used table environment.

        .. note:: the ``\\X`` and ``T`` column type specifiers are defined in ``sphinx.sty``.
        """
        if self.colspec:
            return self.colspec
        elif self.colwidths and 'colwidths-given' in self.classes:
            total = sum(self.colwidths)
            colspecs = ['\\X{%d}{%d}' % (width, total) for width in self.colwidths]
            return '{|%s|}\n' % '|'.join(colspecs)
        elif self.has_problematic:
            return '{|*{%d}{\\X{1}{%d}|}}\n' % (self.colcount, self.colcount)
        elif self.get_table_type() == 'tabulary':
            # sphinx.sty sets T to be J by default.
            return '{|' + ('T|' * self.colcount) + '}\n'
        elif self.has_oldproblematic:
            return '{|*{%d}{\\X{1}{%d}|}}\n' % (self.colcount, self.colcount)
        else:
            return '{|' + ('l|' * self.colcount) + '}\n'

    def add_cell(self, height, width):
        # type: (int, int) -> None
        """Adds a new cell to a table.

        It will be located at current position: (``self.row``, ``self.col``).
        """
        self.cell_id += 1
        for col in range(width):
            for row in range(height):
                assert self.cells[(self.row + row, self.col + col)] == 0
                self.cells[(self.row + row, self.col + col)] = self.cell_id

    def cell(self, row=None, col=None):
        # type: (int, int) -> TableCell
        """Returns a cell object (i.e. rectangular area) containing given position.

        If no option arguments: ``row`` or ``col`` are given, the current position;
        ``self.row`` and ``self.col`` are used to get a cell object by default.
        """
        try:
            if row is None:
                row = self.row
            if col is None:
                col = self.col
            return TableCell(self, row, col)
        except IndexError:
            return None


class TableCell(object):
    """A cell data of tables."""

    def __init__(self, table, row, col):
        # type: (Table, int, int) -> None
        if table.cells[(row, col)] == 0:
            raise IndexError

        self.table = table
        self.cell_id = table.cells[(row, col)]
        self.row = row
        self.col = col

        # adjust position for multirow/multicol cell
        while table.cells[(self.row - 1, self.col)] == self.cell_id:
            self.row -= 1
        while table.cells[(self.row, self.col - 1)] == self.cell_id:
            self.col -= 1

    @property
    def width(self):
        # type: () -> int
        """Returns the cell width."""
        width = 0
        while self.table.cells[(self.row, self.col + width)] == self.cell_id:
            width += 1
        return width

    @property
    def height(self):
        # type: () -> int
        """Returns the cell height."""
        height = 0
        while self.table.cells[(self.row + height, self.col)] == self.cell_id:
            height += 1
        return height


def escape_abbr(text):
    # type: (unicode) -> unicode
    """Adjust spacing after abbreviations."""
    return re.sub(r'\.(?=\s|$)', r'.\@', text)


def rstdim_to_latexdim(width_str):
    # type: (unicode) -> unicode
    """Convert `width_str` with rst length to LaTeX length."""
    match = re.match(r'^(\d*\.?\d*)\s*(\S*)$', width_str)
    if not match:
        raise ValueError
    res = width_str
    amount, unit = match.groups()[:2]
    float(amount)  # validate amount is float
    if unit in ('', "px"):
        res = "%s\\sphinxpxdimen" % amount
    elif unit == 'pt':
        res = '%sbp' % amount  # convert to 'bp'
    elif unit == "%":
        res = "%.3f\\linewidth" % (float(amount) / 100.0)
    return res


class LaTeXTranslator(nodes.NodeVisitor):

    secnumdepth = 2  # legacy sphinxhowto.cls uses this, whereas article.cls
    # default is originally 3. For book/report, 2 is already LaTeX default.
    ignore_missing_images = False

    # sphinx specific document classes
    docclasses = ('howto', 'manual')

    def __init__(self, document, builder):
        # type: (nodes.Node, Builder) -> None
        nodes.NodeVisitor.__init__(self, document)
        self.builder = builder
        self.body = []  # type: List[unicode]

        # flags
        self.in_title = 0
        self.in_production_list = 0
        self.in_footnote = 0
        self.in_caption = 0
        self.in_term = 0
        self.needs_linetrimming = 0
        self.in_minipage = 0
        self.first_document = 1
        self.this_is_the_title = 1
        self.literal_whitespace = 0
        self.no_contractions = 0
        self.in_parsed_literal = 0
        self.compact_list = 0
        self.first_param = 0

        # sort out some elements
        self.elements = DEFAULT_SETTINGS.copy()
        self.elements.update(ADDITIONAL_SETTINGS.get(builder.config.latex_engine, {}))
        # for xelatex+French, don't use polyglossia
        if self.elements['latex_engine'] == 'xelatex':
            if builder.config.language:
                if builder.config.language[:2] == 'fr':
                    self.elements.update({
                        'polyglossia': '',
                        'babel':       '\\usepackage{babel}',
                    })
        # allow the user to override them all
        self.check_latex_elements()
        self.elements.update(builder.config.latex_elements)

        # but some have other interface in config file
        self.elements.update({
            'wrapperclass': self.format_docclass(document.settings.docclass),
            # if empty, the title is set to the first section title
            'title':        document.settings.title,    # treat as a raw LaTeX code
            'release':      self.encode(builder.config.release),
            'author':       document.settings.author,   # treat as a raw LaTeX code
            'indexname':    _('Index'),
            'use_xindy':    builder.config.latex_use_xindy,
        })
        if not self.elements['releasename'] and self.elements['release']:
            self.elements.update({
                'releasename':  _('Release'),
            })

        # we assume LaTeX class provides \chapter command except in case
        # of non-Japanese 'howto' case
        self.sectionnames = LATEXSECTIONNAMES[:]
        if document.settings.docclass == 'howto':
            docclass = builder.config.latex_docclass.get('howto', 'article')
            if docclass[0] == 'j':  # Japanese class...
                pass
            else:
                self.sectionnames.remove('chapter')
        else:
            docclass = builder.config.latex_docclass.get('manual', 'report')
        self.elements['docclass'] = docclass

        # determine top section level
        self.top_sectionlevel = 1
        if builder.config.latex_toplevel_sectioning:
            try:
                self.top_sectionlevel = \
                    self.sectionnames.index(builder.config.latex_toplevel_sectioning)
            except ValueError:
                logger.warning(__('unknown %r toplevel_sectioning for class %r') %
                               (builder.config.latex_toplevel_sectioning, docclass))

        if builder.config.today:
            self.elements['date'] = builder.config.today
        else:
            self.elements['date'] = format_date(builder.config.today_fmt or _('%b %d, %Y'),
                                                language=builder.config.language)

        if builder.config.numfig:
            self.numfig_secnum_depth = builder.config.numfig_secnum_depth
            if self.numfig_secnum_depth > 0:  # default is 1
                # numfig_secnum_depth as passed to sphinx.sty indices same names as in
                # LATEXSECTIONNAMES but with -1 for part, 0 for chapter, 1 for section...
                if len(self.sectionnames) < len(LATEXSECTIONNAMES) and \
                   self.top_sectionlevel > 0:
                    self.numfig_secnum_depth += self.top_sectionlevel
                else:
                    self.numfig_secnum_depth += self.top_sectionlevel - 1
                # this (minus one) will serve as minimum to LaTeX's secnumdepth
                self.numfig_secnum_depth = min(self.numfig_secnum_depth,
                                               len(LATEXSECTIONNAMES) - 1)
                # if passed key value is < 1 LaTeX will act as if 0; see sphinx.sty
                self.elements['sphinxpkgoptions'] += \
                    (',numfigreset=%s' % self.numfig_secnum_depth)
            else:
                self.elements['sphinxpkgoptions'] += ',nonumfigreset'
            try:
                if builder.config.math_numfig:
                    self.elements['sphinxpkgoptions'] += ',mathnumfig'
            except AttributeError:
                pass

        if builder.config.latex_logo:
            # no need for \\noindent here, used in flushright
            self.elements['logo'] = '\\sphinxincludegraphics{%s}\\par' % \
                                    path.basename(builder.config.latex_logo)

        if builder.config.language \
           and 'fncychap' not in builder.config.latex_elements:
            # use Sonny style if any language specified
            self.elements['fncychap'] = ('\\usepackage[Sonny]{fncychap}\n'
                                         '\\ChNameVar{\\Large\\normalfont'
                                         '\\sffamily}\n\\ChTitleVar{\\Large'
                                         '\\normalfont\\sffamily}')

        self.babel = ExtBabel(builder.config.language,
                              not self.elements['babel'])
        if builder.config.language and not self.babel.is_supported_language():
            # emit warning if specified language is invalid
            # (only emitting, nothing changed to processing)
            logger.warning(__('no Babel option known for language %r'),
                           builder.config.language)

        # simply use babel.get_language() always, as get_language() returns
        # 'english' even if language is invalid or empty
        self.elements['classoptions'] += ',' + self.babel.get_language()

        # set up multilingual module...
        # 'babel' key is public and user setting must be obeyed
        if self.elements['babel']:
            # this branch is not taken for xelatex/lualatex if default settings
            self.elements['multilingual'] = self.elements['babel']
            if builder.config.language:
                self.elements['shorthandoff'] = SHORTHANDOFF

                # Times fonts don't work with Cyrillic languages
                if self.babel.uses_cyrillic() \
                   and 'fontpkg' not in builder.config.latex_elements:
                    self.elements['fontpkg'] = ''

                # pTeX (Japanese TeX) for support
                if builder.config.language == 'ja':
                    # use dvipdfmx as default class option in Japanese
                    self.elements['classoptions'] = ',dvipdfmx'
                    # disable babel which has not publishing quality in Japanese
                    self.elements['babel'] = ''
                    self.elements['shorthandoff'] = ''
                    self.elements['multilingual'] = ''
                    # disable fncychap in Japanese documents
                    self.elements['fncychap'] = ''
        elif self.elements['polyglossia']:
            options = self.babel.get_mainlanguage_options()
            if options:
                mainlanguage = r'\setmainlanguage[%s]{%s}' % (options,
                                                              self.babel.get_language())
            else:
                mainlanguage = r'\setmainlanguage{%s}' % self.babel.get_language()

            self.elements['multilingual'] = '%s\n%s' % (self.elements['polyglossia'],
                                                        mainlanguage)

        if getattr(builder, 'usepackages', None):
            def declare_package(packagename, options=None):
                # type:(unicode, unicode) -> unicode
                if options:
                    return '\\usepackage[%s]{%s}' % (options, packagename)
                else:
                    return '\\usepackage{%s}' % (packagename,)
            usepackages = (declare_package(*p) for p in builder.usepackages)
            self.elements['usepackages'] += "\n".join(usepackages)

        minsecnumdepth = self.secnumdepth  # 2 from legacy sphinx manual/howto
        if document.get('tocdepth'):
            # reduce tocdepth if `part` or `chapter` is used for top_sectionlevel
            #   tocdepth = -1: show only parts
            #   tocdepth =  0: show parts and chapters
            #   tocdepth =  1: show parts, chapters and sections
            #   tocdepth =  2: show parts, chapters, sections and subsections
            #   ...
            tocdepth = document['tocdepth'] + self.top_sectionlevel - 2
            if len(self.sectionnames) < len(LATEXSECTIONNAMES) and \
               self.top_sectionlevel > 0:
                tocdepth += 1  # because top_sectionlevel is shifted by -1
            if tocdepth > len(LATEXSECTIONNAMES) - 2:  # default is 5 <-> subparagraph
                logger.warning(__('too large :maxdepth:, ignored.'))
                tocdepth = len(LATEXSECTIONNAMES) - 2

            self.elements['tocdepth'] = '\\setcounter{tocdepth}{%d}' % tocdepth
            minsecnumdepth = max(minsecnumdepth, tocdepth)

        if builder.config.numfig and (builder.config.numfig_secnum_depth > 0):
            minsecnumdepth = max(minsecnumdepth, self.numfig_secnum_depth - 1)

        if minsecnumdepth > self.secnumdepth:
            self.elements['secnumdepth'] = '\\setcounter{secnumdepth}{%d}' %\
                                           minsecnumdepth

        if getattr(document.settings, 'contentsname', None):
            self.elements['contentsname'] = \
                self.babel_renewcommand('\\contentsname', document.settings.contentsname)

        if self.elements['maxlistdepth']:
            self.elements['sphinxpkgoptions'] += (',maxlistdepth=%s' %
                                                  self.elements['maxlistdepth'])
        if self.elements['sphinxpkgoptions']:
            self.elements['sphinxpkgoptions'] = ('[%s]' %
                                                 self.elements['sphinxpkgoptions'])
        if self.elements['sphinxsetup']:
            self.elements['sphinxsetup'] = ('\\sphinxsetup{%s}' %
                                            self.elements['sphinxsetup'])
        if self.elements['extraclassoptions']:
            self.elements['classoptions'] += ',' + \
                                             self.elements['extraclassoptions']
        self.elements['translatablestrings'] = (
            self.babel_renewcommand(
                '\\literalblockcontinuedname', self.encode(_('continued from previous page'))
            ) +
            self.babel_renewcommand(
                '\\literalblockcontinuesname', self.encode(_('continues on next page'))
            ) +
            self.babel_renewcommand(
                '\\sphinxnonalphabeticalgroupname', self.encode(_('Non-alphabetical'))
            ) +
            self.babel_renewcommand(
                '\\sphinxsymbolsname', self.encode(_('Symbols'))
            ) +
            self.babel_renewcommand(
                '\\sphinxnumbersname', self.encode(_('Numbers'))
            )
        )
        self.elements['pageautorefname'] = \
            self.babel_defmacro('\\pageautorefname', self.encode(_('page')))
        self.elements['numfig_format'] = self.generate_numfig_format(builder)

        self.highlighter = highlighting.PygmentsBridge(
            'latex',
            builder.config.pygments_style, builder.config.trim_doctest_flags)
        self.context = []               # type: List[Any]
        self.descstack = []             # type: List[unicode]
        self.table = None               # type: Table
        self.next_table_colspec = None  # type: unicode
        # stack of [language, linenothreshold] settings per file
        # the first item here is the default and must not be changed
        # the second item is the default for the master file and can be changed
        # by .. highlight:: directive in the master file
        self.hlsettingstack = 2 * [[builder.config.highlight_language,
                                    sys.maxsize]]
        self.bodystack = []             # type: List[List[unicode]]
        self.footnote_restricted = False
        self.pending_footnotes = []     # type: List[nodes.footnote_reference]
        self.curfilestack = []          # type: List[unicode]
        self.handled_abbrs = set()      # type: Set[unicode]

    def pushbody(self, newbody):
        # type: (List[unicode]) -> None
        self.bodystack.append(self.body)
        self.body = newbody

    def popbody(self):
        # type: () -> List[unicode]
        body = self.body
        self.body = self.bodystack.pop()
        return body

    def check_latex_elements(self):
        # type: () -> None
        for key in self.builder.config.latex_elements:
            if key not in self.elements:
                msg = __("Unknown configure key: latex_elements[%r] is ignored.")
                logger.warning(msg % key)

    def restrict_footnote(self, node):
        # type: (nodes.Node) -> None
        warnings.warn('LaTeXWriter.restrict_footnote() is deprecated.',
                      RemovedInSphinx30Warning)

        if self.footnote_restricted is False:
            self.footnote_restricted = node
            self.pending_footnotes = []

    def unrestrict_footnote(self, node):
        # type: (nodes.Node) -> None
        warnings.warn('LaTeXWriter.unrestrict_footnote() is deprecated.',
                      RemovedInSphinx30Warning)

        if self.footnote_restricted == node:
            self.footnote_restricted = False
            for footnode in self.pending_footnotes:
                footnode['footnotetext'] = True
                footnode.walkabout(self)
            self.pending_footnotes = []

    @property
    def footnotestack(self):
        # type: () -> List[Dict[unicode, List[Union[collected_footnote, bool]]]]
        warnings.warn('LaTeXWriter.footnotestack is deprecated.',
                      RemovedInSphinx30Warning)
        return []

    def format_docclass(self, docclass):
        # type: (unicode) -> unicode
        """ prepends prefix to sphinx document classes
        """
        if docclass in self.docclasses:
            docclass = 'sphinx' + docclass
        return docclass

    def astext(self):
        # type: () -> unicode
        self.elements.update({
            'body': u''.join(self.body),
            'indices': self.generate_indices()
        })
        return self.render('latex.tex_t', self.elements)

    def hypertarget(self, id, withdoc=True, anchor=True):
        # type: (unicode, bool, bool) -> unicode
        if withdoc:
            id = self.curfilestack[-1] + ':' + id
        return (anchor and '\\phantomsection' or '') + \
            '\\label{%s}' % self.idescape(id)

    def hypertarget_to(self, node, anchor=False):
        # type: (nodes.Node, bool) -> unicode
        labels = ''.join(self.hypertarget(node_id, anchor=False) for node_id in node['ids'])
        if anchor:
            return r'\phantomsection' + labels
        else:
            return labels

    def hyperlink(self, id):
        # type: (unicode) -> unicode
        return '{\\hyperref[%s]{' % self.idescape(id)

    def hyperpageref(self, id):
        # type: (unicode) -> unicode
        return '\\autopageref*{%s}' % self.idescape(id)

    def idescape(self, id):
        # type: (unicode) -> unicode
        return '\\detokenize{%s}' % text_type(id).translate(tex_replace_map).\
            encode('ascii', 'backslashreplace').decode('ascii').\
            replace('\\', '_')

    def babel_renewcommand(self, command, definition):
        # type: (unicode, unicode) -> unicode
        if self.elements['multilingual']:
            prefix = '\\addto\\captions%s{' % self.babel.get_language()
            suffix = '}'
        else:  # babel is disabled (mainly for Japanese environment)
            prefix = ''
            suffix = ''

        return ('%s\\renewcommand{%s}{%s}%s\n' % (prefix, command, definition, suffix))

    def babel_defmacro(self, name, definition):
        # type: (unicode, unicode) -> unicode
        if self.elements['babel']:
            prefix = '\\addto\\extras%s{' % self.babel.get_language()
            suffix = '}'
        else:  # babel is disabled (mainly for Japanese environment)
            prefix = ''
            suffix = ''

        return ('%s\\def%s{%s}%s\n' % (prefix, name, definition, suffix))

    def generate_numfig_format(self, builder):
        # type: (Builder) -> unicode
        ret = []  # type: List[unicode]
        figure = self.builder.config.numfig_format['figure'].split('%s', 1)
        if len(figure) == 1:
            ret.append('\\def\\fnum@figure{%s}\n' %
                       text_type(figure[0]).strip().translate(tex_escape_map))
        else:
            definition = text_type(figure[0]).strip().translate(tex_escape_map)
            ret.append(self.babel_renewcommand('\\figurename', definition))
            if figure[1]:
                ret.append('\\makeatletter\n')
                ret.append('\\def\\fnum@figure{\\figurename\\thefigure%s}\n' %
                           text_type(figure[1]).strip().translate(tex_escape_map))
                ret.append('\\makeatother\n')

        table = self.builder.config.numfig_format['table'].split('%s', 1)
        if len(table) == 1:
            ret.append('\\def\\fnum@table{%s}\n' %
                       text_type(table[0]).strip().translate(tex_escape_map))
        else:
            definition = text_type(table[0]).strip().translate(tex_escape_map)
            ret.append(self.babel_renewcommand('\\tablename', definition))
            if table[1]:
                ret.append('\\makeatletter\n')
                ret.append('\\def\\fnum@table{\\tablename\\thetable%s}\n' %
                           text_type(table[1]).strip().translate(tex_escape_map))
                ret.append('\\makeatother\n')

        codeblock = self.builder.config.numfig_format['code-block'].split('%s', 1)
        if len(codeblock) == 1:
            pass  # FIXME
        else:
            definition = text_type(codeblock[0]).strip().translate(tex_escape_map)
            ret.append(self.babel_renewcommand('\\literalblockname', definition))
            if codeblock[1]:
                pass  # FIXME

        return ''.join(ret)

    def generate_indices(self):
        # type: (Builder) -> unicode
        def generate(content, collapsed):
            # type: (List[Tuple[unicode, List[Tuple[unicode, unicode, unicode, unicode, unicode]]]], bool) -> None  # NOQA
            ret.append('\\begin{sphinxtheindex}\n')
            ret.append('\\let\\bigletter\\sphinxstyleindexlettergroup\n')
            for i, (letter, entries) in enumerate(content):
                if i > 0:
                    ret.append('\\indexspace\n')
                ret.append('\\bigletter{%s}\n' %
                           text_type(letter).translate(tex_escape_map))
                for entry in entries:
                    if not entry[3]:
                        continue
                    ret.append('\\item\\relax\\sphinxstyleindexentry{%s}' %
                               self.encode(entry[0]))
                    if entry[4]:
                        # add "extra" info
                        ret.append('\\sphinxstyleindexextra{%s}' % self.encode(entry[4]))
                    ret.append('\\sphinxstyleindexpageref{%s:%s}\n' %
                               (entry[2], self.idescape(entry[3])))
            ret.append('\\end{sphinxtheindex}\n')

        ret = []
        # latex_domain_indices can be False/True or a list of index names
        indices_config = self.builder.config.latex_domain_indices
        if indices_config:
            for domain in itervalues(self.builder.env.domains):
                for indexcls in domain.indices:
                    indexname = '%s-%s' % (domain.name, indexcls.name)
                    if isinstance(indices_config, list):
                        if indexname not in indices_config:
                            continue
                    content, collapsed = indexcls(domain).generate(
                        self.builder.docnames)
                    if not content:
                        continue
                    ret.append(u'\\renewcommand{\\indexname}{%s}\n' %
                               indexcls.localname)
                    generate(content, collapsed)

        return ''.join(ret)

    def render(self, template_name, variables):
        # type: (unicode, Dict) -> unicode
        for template_dir in self.builder.config.templates_path:
            template = path.join(self.builder.confdir, template_dir,
                                 template_name)
            if path.exists(template):
                return LaTeXRenderer().render(template, variables)

        return LaTeXRenderer().render(template_name, variables)

    def visit_document(self, node):
        # type: (nodes.Node) -> None
        self.curfilestack.append(node.get('docname', ''))
        if self.first_document == 1:
            # the first document is all the regular content ...
            self.body.append(BEGIN_DOC % self.elements)
            self.first_document = 0
        elif self.first_document == 0:
            # ... and all others are the appendices
            self.body.append(u'\n\\appendix\n')
            self.first_document = -1
        if 'docname' in node:
            self.body.append(self.hypertarget(':doc'))
        # "- 1" because the level is increased before the title is visited
        self.sectionlevel = self.top_sectionlevel - 1

    def depart_document(self, node):
        # type: (nodes.Node) -> None
        pass

    def visit_start_of_file(self, node):
        # type: (nodes.Node) -> None
        self.curfilestack.append(node['docname'])
        # use default highlight settings for new file
        self.hlsettingstack.append(self.hlsettingstack[0])

    def collect_footnotes(self, node):
        # type: (nodes.Node) -> Dict[unicode, List[Union[collected_footnote, bool]]]
        def footnotes_under(n):
            # type: (nodes.Node) -> Iterator[nodes.Node]
            if isinstance(n, nodes.footnote):
                yield n
            else:
                for c in n.children:
                    if isinstance(c, addnodes.start_of_file):
                        continue
                    for k in footnotes_under(c):
                        yield k

        fnotes = {}  # type: Dict[unicode, List[Union[collected_footnote, bool]]]
        for fn in footnotes_under(node):
            num = fn.children[0].astext().strip()
            newnode = collected_footnote(*fn.children, number=num)
            fnotes[num] = [newnode, False]
        return fnotes

    def depart_start_of_file(self, node):
        # type: (nodes.Node) -> None
        self.curfilestack.pop()
        self.hlsettingstack.pop()

    def visit_highlightlang(self, node):
        # type: (nodes.Node) -> None
        self.hlsettingstack[-1] = [node['lang'], node['linenothreshold']]
        raise nodes.SkipNode

    def visit_section(self, node):
        # type: (nodes.Node) -> None
        if not self.this_is_the_title:
            self.sectionlevel += 1
        self.body.append('\n\n')

    def depart_section(self, node):
        # type: (nodes.Node) -> None
        self.sectionlevel = max(self.sectionlevel - 1,
                                self.top_sectionlevel - 1)

    def visit_problematic(self, node):
        # type: (nodes.Node) -> None
        self.body.append(r'{\color{red}\bfseries{}')

    def depart_problematic(self, node):
        # type: (nodes.Node) -> None
        self.body.append('}')

    def visit_topic(self, node):
        # type: (nodes.Node) -> None
        self.in_minipage = 1
        self.body.append('\n\\begin{sphinxShadowBox}\n')

    def depart_topic(self, node):
        # type: (nodes.Node) -> None
        self.in_minipage = 0
        self.body.append('\\end{sphinxShadowBox}\n')
    visit_sidebar = visit_topic
    depart_sidebar = depart_topic

    def visit_glossary(self, node):
        # type: (nodes.Node) -> None
        pass

    def depart_glossary(self, node):
        # type: (nodes.Node) -> None
        pass

    def visit_productionlist(self, node):
        # type: (nodes.Node) -> None
        self.body.append('\n\n\\begin{productionlist}\n')
        self.in_production_list = 1

    def depart_productionlist(self, node):
        # type: (nodes.Node) -> None
        self.body.append('\\end{productionlist}\n\n')
        self.in_production_list = 0

    def visit_production(self, node):
        # type: (nodes.Node) -> None
        if node['tokenname']:
            tn = node['tokenname']
            self.body.append(self.hypertarget('grammar-token-' + tn))
            self.body.append('\\production{%s}{' % self.encode(tn))
        else:
            self.body.append('\\productioncont{')

    def depart_production(self, node):
        # type: (nodes.Node) -> None
        self.body.append('}\n')

    def visit_transition(self, node):
        # type: (nodes.Node) -> None
        self.body.append(self.elements['transition'])

    def depart_transition(self, node):
        # type: (nodes.Node) -> None
        pass

    def visit_title(self, node):
        # type: (nodes.Node) -> None
        parent = node.parent
        if isinstance(parent, addnodes.seealso):
            # the environment already handles this
            raise nodes.SkipNode
        elif isinstance(parent, nodes.section):
            if self.this_is_the_title:
                if len(node.children) != 1 and not isinstance(node.children[0],
                                                              nodes.Text):
                    logger.warning(__('document title is not a single Text node'),
                                   location=(self.curfilestack[-1], node.line))
                if not self.elements['title']:
                    # text needs to be escaped since it is inserted into
                    # the output literally
                    self.elements['title'] = node.astext().translate(tex_escape_map)
                self.this_is_the_title = 0
                raise nodes.SkipNode
            else:
                short = ''
                if node.traverse(nodes.image):
                    short = ('[%s]' %
                             u' '.join(clean_astext(node).split()).translate(tex_escape_map))

                try:
                    self.body.append(r'\%s%s{' % (self.sectionnames[self.sectionlevel], short))
                except IndexError:
                    # just use "subparagraph", it's not numbered anyway
                    self.body.append(r'\%s%s{' % (self.sectionnames[-1], short))
                self.context.append('}\n' + self.hypertarget_to(node.parent))
        elif isinstance(parent, nodes.topic):
            self.body.append(r'\sphinxstyletopictitle{')
            self.context.append('}\n')
        elif isinstance(parent, nodes.sidebar):
            self.body.append(r'\sphinxstylesidebartitle{')
            self.context.append('}\n')
        elif isinstance(parent, nodes.Admonition):
            self.body.append('{')
            self.context.append('}\n')
        elif isinstance(parent, nodes.table):
            # Redirect body output until title is finished.
            self.pushbody([])
        else:
            logger.warning(__('encountered title node not in section, topic, table, '
                              'admonition or sidebar'),
                           location=(self.curfilestack[-1], node.line or ''))
            self.body.append('\\sphinxstyleothertitle{')
            self.context.append('}\n')
        self.in_title = 1

    def depart_title(self, node):
        # type: (nodes.Node) -> None
        self.in_title = 0
        if isinstance(node.parent, nodes.table):
            self.table.caption = self.popbody()
        else:
            self.body.append(self.context.pop())

    def visit_subtitle(self, node):
        # type: (nodes.Node) -> None
        if isinstance(node.parent, nodes.sidebar):
            self.body.append('\\sphinxstylesidebarsubtitle{')
            self.context.append('}\n')
        else:
            self.context.append('')

    def depart_subtitle(self, node):
        # type: (nodes.Node) -> None
        self.body.append(self.context.pop())

    def visit_desc(self, node):
        # type: (nodes.Node) -> None
        self.body.append('\n\n\\begin{fulllineitems}\n')
        if self.table:
            self.table.has_problematic = True

    def depart_desc(self, node):
        # type: (nodes.Node) -> None
        self.body.append('\n\\end{fulllineitems}\n\n')

    def _visit_signature_line(self, node):
        # type: (nodes.Node) -> None
        for child in node:
            if isinstance(child, addnodes.desc_parameterlist):
                self.body.append(r'\pysiglinewithargsret{')
                break
        else:
            self.body.append(r'\pysigline{')

    def _depart_signature_line(self, node):
        # type: (nodes.Node) -> None
        self.body.append('}')

    def visit_desc_signature(self, node):
        # type: (nodes.Node) -> None
        if node.parent['objtype'] != 'describe' and node['ids']:
            hyper = self.hypertarget(node['ids'][0])
        else:
            hyper = ''
        self.body.append(hyper)
        if not node.get('is_multiline'):
            self._visit_signature_line(node)
        else:
            self.body.append('%\n\\pysigstartmultiline\n')

    def depart_desc_signature(self, node):
        # type: (nodes.Node) -> None
        if not node.get('is_multiline'):
            self._depart_signature_line(node)
        else:
            self.body.append('%\n\\pysigstopmultiline')

    def visit_desc_signature_line(self, node):
        # type: (nodes.Node) -> None
        self._visit_signature_line(node)

    def depart_desc_signature_line(self, node):
        # type: (nodes.Node) -> None
        self._depart_signature_line(node)

    def visit_desc_addname(self, node):
        # type: (nodes.Node) -> None
        self.body.append(r'\sphinxcode{\sphinxupquote{')
        self.literal_whitespace += 1

    def depart_desc_addname(self, node):
        # type: (nodes.Node) -> None
        self.body.append('}}')
        self.literal_whitespace -= 1

    def visit_desc_type(self, node):
        # type: (nodes.Node) -> None
        pass

    def depart_desc_type(self, node):
        # type: (nodes.Node) -> None
        pass

    def visit_desc_returns(self, node):
        # type: (nodes.Node) -> None
        self.body.append(r'{ $\rightarrow$ ')

    def depart_desc_returns(self, node):
        # type: (nodes.Node) -> None
        self.body.append(r'}')

    def visit_desc_name(self, node):
        # type: (nodes.Node) -> None
        self.body.append(r'\sphinxbfcode{\sphinxupquote{')
        self.no_contractions += 1
        self.literal_whitespace += 1

    def depart_desc_name(self, node):
        # type: (nodes.Node) -> None
        self.body.append('}}')
        self.literal_whitespace -= 1
        self.no_contractions -= 1

    def visit_desc_parameterlist(self, node):
        # type: (nodes.Node) -> None
        # close name, open parameterlist
        self.body.append('}{')
        self.first_param = 1

    def depart_desc_parameterlist(self, node):
        # type: (nodes.Node) -> None
        # close parameterlist, open return annotation
        self.body.append('}{')

    def visit_desc_parameter(self, node):
        # type: (nodes.Node) -> None
        if not self.first_param:
            self.body.append(', ')
        else:
            self.first_param = 0
        if not node.hasattr('noemph'):
            self.body.append(r'\emph{')

    def depart_desc_parameter(self, node):
        # type: (nodes.Node) -> None
        if not node.hasattr('noemph'):
            self.body.append('}')

    def visit_desc_optional(self, node):
        # type: (nodes.Node) -> None
        self.body.append(r'\sphinxoptional{')

    def depart_desc_optional(self, node):
        # type: (nodes.Node) -> None
        self.body.append('}')

    def visit_desc_annotation(self, node):
        # type: (nodes.Node) -> None
        self.body.append(r'\sphinxbfcode{\sphinxupquote{')

    def depart_desc_annotation(self, node):
        # type: (nodes.Node) -> None
        self.body.append('}}')

    def visit_desc_content(self, node):
        # type: (nodes.Node) -> None
        if node.children and not isinstance(node.children[0], nodes.paragraph):
            # avoid empty desc environment which causes a formatting bug
            self.body.append('~')

    def depart_desc_content(self, node):
        # type: (nodes.Node) -> None
        pass

    def visit_seealso(self, node):
        # type: (nodes.Node) -> None
        self.body.append(u'\n\n\\sphinxstrong{%s:}\n\n' % admonitionlabels['seealso'])

    def depart_seealso(self, node):
        # type: (nodes.Node) -> None
        self.body.append("\n\n")

    def visit_rubric(self, node):
        # type: (nodes.Node) -> None
        if len(node.children) == 1 and node.children[0].astext() in \
           ('Footnotes', _('Footnotes')):
            raise nodes.SkipNode
        self.body.append('\\subsubsection*{')
        self.context.append('}\n')
        self.in_title = 1

    def depart_rubric(self, node):
        # type: (nodes.Node) -> None
        self.in_title = 0
        self.body.append(self.context.pop())

    def visit_footnote(self, node):
        # type: (nodes.Node) -> None
        self.in_footnote += 1
        if self.in_parsed_literal:
            self.body.append('\\begin{footnote}[%s]' % node[0].astext())
        else:
            self.body.append('%%\n\\begin{footnote}[%s]' % node[0].astext())
        self.body.append('\\sphinxAtStartFootnote\n')

    def depart_footnote(self, node):
        # type: (nodes.Node) -> None
        if self.in_parsed_literal:
            self.body.append('\\end{footnote}')
        else:
            self.body.append('%\n\\end{footnote}')
        self.in_footnote -= 1

    def visit_label(self, node):
        # type: (nodes.Node) -> None
        raise nodes.SkipNode

    def visit_tabular_col_spec(self, node):
        # type: (nodes.Node) -> None
        self.next_table_colspec = node['spec']
        raise nodes.SkipNode

    def visit_table(self, node):
        # type: (nodes.Node) -> None
        if self.table:
            raise UnsupportedError(
                '%s:%s: nested tables are not yet implemented.' %
                (self.curfilestack[-1], node.line or ''))
        self.table = Table(node)
        if self.next_table_colspec:
            self.table.colspec = '{%s}\n' % self.next_table_colspec
            if 'colwidths-given' in node.get('classes', []):
                logger.info('both tabularcolumns and :widths: option are given. '
                            ':widths: is ignored.', location=node)
        self.next_table_colspec = None

    def depart_table(self, node):
        # type: (nodes.Node) -> None
        labels = self.hypertarget_to(node)
        table_type = self.table.get_table_type()
        table = self.render(table_type + '.tex_t',
                            dict(table=self.table, labels=labels))
        self.body.append("\n\n")
        self.body.append(table)
        self.body.append("\n")

        self.table = None

    def visit_colspec(self, node):
        # type: (nodes.Node) -> None
        self.table.colcount += 1
        if 'colwidth' in node:
            self.table.colwidths.append(node['colwidth'])
        if 'stub' in node:
            self.table.stubs.append(self.table.colcount - 1)

    def depart_colspec(self, node):
        # type: (nodes.Node) -> None
        pass

    def visit_tgroup(self, node):
        # type: (nodes.Node) -> None
        pass

    def depart_tgroup(self, node):
        # type: (nodes.Node) -> None
        pass

    def visit_thead(self, node):
        # type: (nodes.Node) -> None
        # Redirect head output until header is finished.
        self.pushbody(self.table.header)

    def depart_thead(self, node):
        # type: (nodes.Node) -> None
        self.popbody()

    def visit_tbody(self, node):
        # type: (nodes.Node) -> None
        # Redirect body output until table is finished.
        self.pushbody(self.table.body)

    def depart_tbody(self, node):
        # type: (nodes.Node) -> None
        self.popbody()

    def visit_row(self, node):
        # type: (nodes.Node) -> None
        self.table.col = 0

        # fill columns if the row starts with the bottom of multirow cell
        while True:
            cell = self.table.cell(self.table.row, self.table.col)
            if cell is None:  # not a bottom of multirow cell
                break
            else:  # a bottom of multirow cell
                self.table.col += cell.width
                if cell.col:
                    self.body.append('&')
                if cell.width == 1:
                    # insert suitable strut for equalizing row heights in given multirow
                    self.body.append('\\sphinxtablestrut{%d}' % cell.cell_id)
                else:  # use \multicolumn for wide multirow cell
                    self.body.append('\\multicolumn{%d}{|l|}'
                                     '{\\sphinxtablestrut{%d}}' %
                                     (cell.width, cell.cell_id))

    def depart_row(self, node):
        # type: (nodes.Node) -> None
        self.body.append('\\\\\n')
        cells = [self.table.cell(self.table.row, i) for i in range(self.table.colcount)]
        underlined = [cell.row + cell.height == self.table.row + 1 for cell in cells]
        if all(underlined):
            self.body.append('\\hline')
        else:
            i = 0
            underlined.extend([False])  # sentinel
            while i < len(underlined):
                if underlined[i] is True:
                    j = underlined[i:].index(False)
                    self.body.append('\\cline{%d-%d}' % (i + 1, i + j))
                    i += j
                i += 1
        self.table.row += 1

    def visit_entry(self, node):
        # type: (nodes.Node) -> None
        if self.table.col > 0:
            self.body.append('&')
        self.table.add_cell(node.get('morerows', 0) + 1, node.get('morecols', 0) + 1)
        cell = self.table.cell()
        context = ''
        if cell.width > 1:
            if self.builder.config.latex_use_latex_multicolumn:
                if self.table.col == 0:
                    self.body.append('\\multicolumn{%d}{|l|}{%%\n' % cell.width)
                else:
                    self.body.append('\\multicolumn{%d}{l|}{%%\n' % cell.width)
                context = '}%\n'
            else:
                self.body.append('\\sphinxstartmulticolumn{%d}%%\n' % cell.width)
                context = '\\sphinxstopmulticolumn\n'
        if cell.height > 1:
            # \sphinxmultirow 2nd arg "cell_id" will serve as id for LaTeX macros as well
            self.body.append('\\sphinxmultirow{%d}{%d}{%%\n' % (cell.height, cell.cell_id))
            context = '}%\n' + context
        if cell.width > 1 or cell.height > 1:
            self.body.append('\\begin{varwidth}[t]{\\sphinxcolwidth{%d}{%d}}\n'
                             % (cell.width, self.table.colcount))
            context = ('\\par\n\\vskip-\\baselineskip'
                       '\\vbox{\\hbox{\\strut}}\\end{varwidth}%\n') + context
            self.needs_linetrimming = 1
        if len(node.traverse(nodes.paragraph)) >= 2:
            self.table.has_oldproblematic = True
        if isinstance(node.parent.parent, nodes.thead) or (cell.col in self.table.stubs):
            if len(node) == 1 and isinstance(node[0], nodes.paragraph) and node.astext() == '':
                pass
            else:
                self.body.append('\\sphinxstyletheadfamily ')
        if self.needs_linetrimming:
            self.pushbody([])
        self.context.append(context)

    def depart_entry(self, node):
        # type: (nodes.Node) -> None
        if self.needs_linetrimming:
            self.needs_linetrimming = 0
            body = self.popbody()

            # Remove empty lines from top of merged cell
            while body and body[0] == "\n":
                body.pop(0)
            self.body.extend(body)

        self.body.append(self.context.pop())

        cell = self.table.cell()
        self.table.col += cell.width

        # fill columns if next ones are a bottom of wide-multirow cell
        while True:
            nextcell = self.table.cell()
            if nextcell is None:  # not a bottom of multirow cell
                break
            else:  # a bottom part of multirow cell
                self.table.col += nextcell.width
                self.body.append('&')
                if nextcell.width == 1:
                    # insert suitable strut for equalizing row heights in multirow
                    # they also serve to clear colour panels which would hide the text
                    self.body.append('\\sphinxtablestrut{%d}' % nextcell.cell_id)
                else:
                    # use \multicolumn for wide multirow cell
                    self.body.append('\\multicolumn{%d}{l|}'
                                     '{\\sphinxtablestrut{%d}}' %
                                     (nextcell.width, nextcell.cell_id))

    def visit_acks(self, node):
        # type: (nodes.Node) -> None
        # this is a list in the source, but should be rendered as a
        # comma-separated list here
        self.body.append('\n\n')
        self.body.append(', '.join(n.astext()
                                   for n in node.children[0].children) + '.')
        self.body.append('\n\n')
        raise nodes.SkipNode

    def visit_bullet_list(self, node):
        # type: (nodes.Node) -> None
        if not self.compact_list:
            self.body.append('\\begin{itemize}\n')
        if self.table:
            self.table.has_problematic = True

    def depart_bullet_list(self, node):
        # type: (nodes.Node) -> None
        if not self.compact_list:
            self.body.append('\\end{itemize}\n')

    def visit_enumerated_list(self, node):
        # type: (nodes.Node) -> None
        def get_enumtype(node):
            # type: (nodes.Node) -> unicode
            enumtype = node.get('enumtype', 'arabic')
            if 'alpha' in enumtype and 26 < node.get('start', 0) + len(node):
                # fallback to arabic if alphabet counter overflows
                enumtype = 'arabic'

            return enumtype

        def get_nested_level(node):
            # type: (nodes.Node) -> int
            if node is None:
                return 0
            elif isinstance(node, nodes.enumerated_list):
                return get_nested_level(node.parent) + 1
            else:
                return get_nested_level(node.parent)

        enum = "enum%s" % toRoman(get_nested_level(node)).lower()
        enumnext = "enum%s" % toRoman(get_nested_level(node) + 1).lower()
        style = ENUMERATE_LIST_STYLE.get(get_enumtype(node))

        self.body.append('\\begin{enumerate}\n')
        self.body.append('\\def\\the%s{%s{%s}}\n' % (enum, style, enum))
        self.body.append('\\def\\label%s{%s\\the%s %s}\n' %
                         (enum, node['prefix'], enum, node['suffix']))
        self.body.append('\\makeatletter\\def\\p@%s{\\p@%s %s\\the%s %s}\\makeatother\n' %
                         (enumnext, enum, node['prefix'], enum, node['suffix']))
        if 'start' in node:
            self.body.append('\\setcounter{%s}{%d}\n' % (enum, node['start'] - 1))
        if self.table:
            self.table.has_problematic = True

    def depart_enumerated_list(self, node):
        # type: (nodes.Node) -> None
        self.body.append('\\end{enumerate}\n')

    def visit_list_item(self, node):
        # type: (nodes.Node) -> None
        # Append "{}" in case the next character is "[", which would break
        # LaTeX's list environment (no numbering and the "[" is not printed).
        self.body.append(r'\item {} ')

    def depart_list_item(self, node):
        # type: (nodes.Node) -> None
        self.body.append('\n')

    def visit_definition_list(self, node):
        # type: (nodes.Node) -> None
        self.body.append('\\begin{description}\n')
        if self.table:
            self.table.has_problematic = True

    def depart_definition_list(self, node):
        # type: (nodes.Node) -> None
        self.body.append('\\end{description}\n')

    def visit_definition_list_item(self, node):
        # type: (nodes.Node) -> None
        pass

    def depart_definition_list_item(self, node):
        # type: (nodes.Node) -> None
        pass

    def visit_term(self, node):
        # type: (nodes.Node) -> None
        self.in_term += 1
        ctx = ''  # type: unicode
        if node.get('ids'):
            ctx = '\\phantomsection'
            for node_id in node['ids']:
                ctx += self.hypertarget(node_id, anchor=False)
        ctx += '}] \\leavevmode'
        self.body.append('\\item[{')
        self.context.append(ctx)

    def depart_term(self, node):
        # type: (nodes.Node) -> None
        self.body.append(self.context.pop())
        self.in_term -= 1

    def visit_classifier(self, node):
        # type: (nodes.Node) -> None
        self.body.append('{[}')

    def depart_classifier(self, node):
        # type: (nodes.Node) -> None
        self.body.append('{]}')

    def visit_definition(self, node):
        # type: (nodes.Node) -> None
        pass

    def depart_definition(self, node):
        # type: (nodes.Node) -> None
        self.body.append('\n')

    def visit_field_list(self, node):
        # type: (nodes.Node) -> None
        self.body.append('\\begin{quote}\\begin{description}\n')
        if self.table:
            self.table.has_problematic = True

    def depart_field_list(self, node):
        # type: (nodes.Node) -> None
        self.body.append('\\end{description}\\end{quote}\n')

    def visit_field(self, node):
        # type: (nodes.Node) -> None
        pass

    def depart_field(self, node):
        # type: (nodes.Node) -> None
        pass

    visit_field_name = visit_term
    depart_field_name = depart_term

    visit_field_body = visit_definition
    depart_field_body = depart_definition

    def visit_paragraph(self, node):
        # type: (nodes.Node) -> None
        index = node.parent.index(node)
        if (index > 0 and isinstance(node.parent, nodes.compound) and
                not isinstance(node.parent[index - 1], nodes.paragraph) and
                not isinstance(node.parent[index - 1], nodes.compound)):
            # insert blank line, if the paragraph follows a non-paragraph node in a compound
            self.body.append('\\noindent\n')
        elif index == 1 and isinstance(node.parent, (nodes.footnote, footnotetext)):
            # don't insert blank line, if the paragraph is second child of a footnote
            # (first one is label node)
            pass
        else:
            self.body.append('\n')

    def depart_paragraph(self, node):
        # type: (nodes.Node) -> None
        self.body.append('\n')

    def visit_centered(self, node):
        # type: (nodes.Node) -> None
        self.body.append('\n\\begin{center}')
        if self.table:
            self.table.has_problematic = True

    def depart_centered(self, node):
        # type: (nodes.Node) -> None
        self.body.append('\n\\end{center}')

    def visit_hlist(self, node):
        # type: (nodes.Node) -> None
        # for now, we don't support a more compact list format
        # don't add individual itemize environments, but one for all columns
        self.compact_list += 1
        self.body.append('\\begin{itemize}\\setlength{\\itemsep}{0pt}'
                         '\\setlength{\\parskip}{0pt}\n')
        if self.table:
            self.table.has_problematic = True

    def depart_hlist(self, node):
        # type: (nodes.Node) -> None
        self.compact_list -= 1
        self.body.append('\\end{itemize}\n')

    def visit_hlistcol(self, node):
        # type: (nodes.Node) -> None
        pass

    def depart_hlistcol(self, node):
        # type: (nodes.Node) -> None
        pass

    def latex_image_length(self, width_str):
        # type: (nodes.Node) -> unicode
        try:
            return rstdim_to_latexdim(width_str)
        except ValueError:
            logger.warning(__('dimension unit %s is invalid. Ignored.'), width_str)
            return None

    def is_inline(self, node):
        # type: (nodes.Node) -> bool
        """Check whether a node represents an inline element."""
        return isinstance(node.parent, nodes.TextElement)

    def visit_image(self, node):
        # type: (nodes.Node) -> None
        attrs = node.attributes
        pre = []    # type: List[unicode]
                    # in reverse order
        post = []   # type: List[unicode]
        include_graphics_options = []
        is_inline = self.is_inline(node)
        if 'width' in attrs:
            w = self.latex_image_length(attrs['width'])
            if w:
                include_graphics_options.append('width=%s' % w)
        if 'height' in attrs:
            h = self.latex_image_length(attrs['height'])
            if h:
                include_graphics_options.append('height=%s' % h)
        if 'scale' in attrs:
            if include_graphics_options:
                # unfortunately passing "height=1cm,scale=2.0" to \includegraphics
                # does not result in a height of 2cm. We must scale afterwards.
                pre.append('\\scalebox{%f}{' % (attrs['scale'] / 100.0,))
                post.append('}')
            else:
                # if no "width" nor "height", \sphinxincludegraphics will fit
                # to the available text width if oversized after rescaling.
                include_graphics_options.append('scale=%s'
                                                % (float(attrs['scale']) / 100.0))
        if 'align' in attrs:
            align_prepost = {
                # By default latex aligns the top of an image.
                (1, 'top'): ('', ''),
                (1, 'middle'): ('\\raisebox{-0.5\\height}{', '}'),
                (1, 'bottom'): ('\\raisebox{-\\height}{', '}'),
                (0, 'center'): ('{\\hspace*{\\fill}', '\\hspace*{\\fill}}'),
                # These 2 don't exactly do the right thing.  The image should
                # be floated alongside the paragraph.  See
                # https://www.w3.org/TR/html4/struct/objects.html#adef-align-IMG
                (0, 'left'): ('{', '\\hspace*{\\fill}}'),
                (0, 'right'): ('{\\hspace*{\\fill}', '}'),
            }
            try:
                pre.append(align_prepost[is_inline, attrs['align']][0])
                post.append(align_prepost[is_inline, attrs['align']][1])
            except KeyError:
                pass
        if self.in_parsed_literal:
            pre.append('{\\sphinxunactivateextrasandspace ')
            post.append('}')
        if not is_inline:
            pre.append('\n\\noindent')
            post.append('\n')
        pre.reverse()
        if node['uri'] in self.builder.images:
            uri = self.builder.images[node['uri']]
        else:
            # missing image!
            if self.ignore_missing_images:
                return
            uri = node['uri']
        if uri.find('://') != -1:
            # ignore remote images
            return
        self.body.extend(pre)
        options = ''
        if include_graphics_options:
            options = '[%s]' % ','.join(include_graphics_options)
        base, ext = path.splitext(uri)
        if self.in_title and base:
            # Lowercase tokens forcely because some fncychap themes capitalize
            # the options of \sphinxincludegraphics unexpectly (ex. WIDTH=...).
            self.body.append('\\lowercase{\\sphinxincludegraphics%s}{{%s}%s}' %
                             (options, base, ext))
        else:
            self.body.append('\\sphinxincludegraphics%s{{%s}%s}' %
                             (options, base, ext))
        self.body.extend(post)

    def depart_image(self, node):
        # type: (nodes.Node) -> None
        pass

    def visit_figure(self, node):
        # type: (nodes.Node) -> None
        labels = self.hypertarget_to(node)
        if self.table:
            # TODO: support align option
            if 'width' in node:
                length = self.latex_image_length(node['width'])
                if length:
                    self.body.append('\\begin{sphinxfigure-in-table}[%s]\n'
                                     '\\centering\n' % length)
            else:
                self.body.append('\\begin{sphinxfigure-in-table}\n\\centering\n')
            if any(isinstance(child, nodes.caption) for child in node):
                self.body.append('\\capstart')
            self.context.append(labels + '\\end{sphinxfigure-in-table}\\relax\n')
        elif node.get('align', '') in ('left', 'right'):
            length = None
            if 'width' in node:
                length = self.latex_image_length(node['width'])
            elif 'width' in node[0]:
                length = self.latex_image_length(node[0]['width'])
            self.body.append('\\begin{wrapfigure}{%s}{%s}\n\\centering' %
                             (node['align'] == 'right' and 'r' or 'l', length or '0pt'))
            self.context.append(labels + '\\end{wrapfigure}\n')
        elif self.in_minipage:
            self.body.append('\n\\begin{center}')
            self.context.append('\\end{center}\n')
        else:
            self.body.append('\n\\begin{figure}[%s]\n\\centering\n' %
                             self.elements['figure_align'])
            if any(isinstance(child, nodes.caption) for child in node):
                self.body.append('\\capstart\n')
            self.context.append(labels + '\\end{figure}\n')

    def depart_figure(self, node):
        # type: (nodes.Node) -> None
        self.body.append(self.context.pop())

    def visit_caption(self, node):
        # type: (nodes.Node) -> None
        self.in_caption += 1
        if isinstance(node.parent, captioned_literal_block):
            self.body.append('\\sphinxSetupCaptionForVerbatim{')
        elif self.in_minipage and isinstance(node.parent, nodes.figure):
            self.body.append('\\captionof{figure}{')
        elif self.table and node.parent.tagname == 'figure':
            self.body.append('\\sphinxfigcaption{')
        else:
            self.body.append('\\caption{')

    def depart_caption(self, node):
        # type: (nodes.Node) -> None
        self.body.append('}')
        self.in_caption -= 1

    def visit_legend(self, node):
        # type: (nodes.Node) -> None
        self.body.append('\n\\begin{sphinxlegend}')

    def depart_legend(self, node):
        # type: (nodes.Node) -> None
        self.body.append('\\end{sphinxlegend}\n')

    def visit_admonition(self, node):
        # type: (nodes.Node) -> None
        self.body.append('\n\\begin{sphinxadmonition}{note}')

    def depart_admonition(self, node):
        # type: (nodes.Node) -> None
        self.body.append('\\end{sphinxadmonition}\n')

    def _make_visit_admonition(name):
        # type: (unicode) -> Callable[[LaTeXTranslator, nodes.Node], None]
        def visit_admonition(self, node):
            # type: (nodes.Node) -> None
            self.body.append(u'\n\\begin{sphinxadmonition}{%s}{%s:}' %
                             (name, admonitionlabels[name]))
        return visit_admonition

    def _depart_named_admonition(self, node):
        # type: (nodes.Node) -> None
        self.body.append('\\end{sphinxadmonition}\n')

    visit_attention = _make_visit_admonition('attention')
    depart_attention = _depart_named_admonition
    visit_caution = _make_visit_admonition('caution')
    depart_caution = _depart_named_admonition
    visit_danger = _make_visit_admonition('danger')
    depart_danger = _depart_named_admonition
    visit_error = _make_visit_admonition('error')
    depart_error = _depart_named_admonition
    visit_hint = _make_visit_admonition('hint')
    depart_hint = _depart_named_admonition
    visit_important = _make_visit_admonition('important')
    depart_important = _depart_named_admonition
    visit_note = _make_visit_admonition('note')
    depart_note = _depart_named_admonition
    visit_tip = _make_visit_admonition('tip')
    depart_tip = _depart_named_admonition
    visit_warning = _make_visit_admonition('warning')
    depart_warning = _depart_named_admonition

    def visit_versionmodified(self, node):
        # type: (nodes.Node) -> None
        pass

    def depart_versionmodified(self, node):
        # type: (nodes.Node) -> None
        pass

    def visit_target(self, node):
        # type: (nodes.Node) -> None
        def add_target(id):
            # type: (unicode) -> None
            # indexing uses standard LaTeX index markup, so the targets
            # will be generated differently
            if id.startswith('index-'):
                return

            # equations also need no extra blank line nor hypertarget
            # TODO: fix this dependency on mathbase extension internals
            if id.startswith('equation-'):
                return

            # insert blank line, if the target follows a paragraph node
            index = node.parent.index(node)
            if index > 0 and isinstance(node.parent[index - 1], nodes.paragraph):
                self.body.append('\n')

            # do not generate \phantomsection in \section{}
            anchor = not self.in_title
            self.body.append(self.hypertarget(id, anchor=anchor))

        # skip if visitor for next node supports hyperlink
        domain = self.builder.env.get_domain('std')
        next_node = node.next_node(ascend=True)
        if isinstance(next_node, HYPERLINK_SUPPORT_NODES):
            return
        elif domain.get_enumerable_node_type(next_node) and domain.get_numfig_title(next_node):
            return

        if 'refuri' in node:
            return
        if node.get('refid'):
            add_target(node['refid'])
        for id in node['ids']:
            add_target(id)

    def depart_target(self, node):
        # type: (nodes.Node) -> None
        pass

    def visit_attribution(self, node):
        # type: (nodes.Node) -> None
        self.body.append('\n\\begin{flushright}\n')
        self.body.append('---')

    def depart_attribution(self, node):
        # type: (nodes.Node) -> None
        self.body.append('\n\\end{flushright}\n')

    def visit_index(self, node, scre=re.compile(r';\s*')):
        # type: (nodes.Node, Pattern) -> None
        def escape(value):
            value = self.encode(value)
<<<<<<< HEAD
            value = value.replace(r'\{', r'\sphinxleftcurlybrace{}')
            value = value.replace(r'\}', r'\sphinxrightcurlybrace{}')
=======
            value = value.replace(r'\{', r'{\sphinxleftcurlybrace}')
            value = value.replace(r'\}', r'{\sphinxrightcurlybrace}')
>>>>>>> 6403ca76
            value = value.replace('"', '""')
            value = value.replace('@', '"@')
            value = value.replace('!', '"!')
            return value

        if not node.get('inline', True):
            self.body.append('\n')
        entries = node['entries']
        for type, string, tid, ismain, key_ in entries:
            m = ''
            if ismain:
                m = '|textbf'
            try:
                if type == 'single':
                    p = scre.sub('!', escape(string))
                    self.body.append(r'\index{%s%s}' % (p, m))
                elif type == 'pair':
                    p1, p2 = [escape(x) for x in split_into(2, 'pair', string)]
                    self.body.append(r'\index{%s!%s%s}\index{%s!%s%s}' %
                                     (p1, p2, m, p2, p1, m))
                elif type == 'triple':
                    p1, p2, p3 = [escape(x) for x in split_into(3, 'triple', string)]
                    self.body.append(
                        r'\index{%s!%s %s%s}\index{%s!%s, %s%s}'
                        r'\index{%s!%s %s%s}' %
                        (p1, p2, p3, m, p2, p3, p1, m, p3, p1, p2, m))
                elif type == 'see':
                    p1, p2 = [escape(x) for x in split_into(2, 'see', string)]
                    self.body.append(r'\index{%s|see{%s}}' % (p1, p2))
                elif type == 'seealso':
                    p1, p2 = [escape(x) for x in split_into(2, 'seealso', string)]
                    self.body.append(r'\index{%s|see{%s}}' % (p1, p2))
                else:
                    logger.warning(__('unknown index entry type %s found'), type)
            except ValueError as err:
                logger.warning(str(err))
        if not node.get('inline', True):
            self.body.append('\\ignorespaces ')
        raise nodes.SkipNode

    def visit_raw(self, node):
        # type: (nodes.Node) -> None
        if not self.is_inline(node):
            self.body.append('\n')
        if 'latex' in node.get('format', '').split():
            self.body.append(node.astext())
        if not self.is_inline(node):
            self.body.append('\n')
        raise nodes.SkipNode

    def visit_reference(self, node):
        # type: (nodes.Node) -> None
        if not self.in_title:
            for id in node.get('ids'):
                anchor = not self.in_caption
                self.body += self.hypertarget(id, anchor=anchor)
        uri = node.get('refuri', '')
        if not uri and node.get('refid'):
            uri = '%' + self.curfilestack[-1] + '#' + node['refid']
        if self.in_title or not uri:
            self.context.append('')
        elif uri.startswith('#'):
            # references to labels in the same document
            id = self.curfilestack[-1] + ':' + uri[1:]
            self.body.append(self.hyperlink(id))
            self.body.append(r'\emph{')
            if self.builder.config.latex_show_pagerefs and not \
                    self.in_production_list:
                self.context.append('}}} (%s)' % self.hyperpageref(id))
            else:
                self.context.append('}}}')
        elif uri.startswith('%'):
            # references to documents or labels inside documents
            hashindex = uri.find('#')
            if hashindex == -1:
                # reference to the document
                id = uri[1:] + '::doc'
            else:
                # reference to a label
                id = uri[1:].replace('#', ':')
            self.body.append(self.hyperlink(id))
            if len(node) and hasattr(node[0], 'attributes') and \
               'std-term' in node[0].get('classes', []):
                # don't add a pageref for glossary terms
                self.context.append('}}}')
                # mark up as termreference
                self.body.append(r'\sphinxtermref{')
            else:
                self.body.append(r'\sphinxcrossref{')
                if self.builder.config.latex_show_pagerefs and not \
                   self.in_production_list:
                    self.context.append('}}} (%s)' % self.hyperpageref(id))
                else:
                    self.context.append('}}}')
        else:
            if len(node) == 1 and uri == node[0]:
                if node.get('nolinkurl'):
                    self.body.append('\\sphinxnolinkurl{%s}' % self.encode_uri(uri))
                else:
                    self.body.append('\\sphinxurl{%s}' % self.encode_uri(uri))
                raise nodes.SkipNode
            else:
                self.body.append('\\sphinxhref{%s}{' % self.encode_uri(uri))
                self.context.append('}')

    def depart_reference(self, node):
        # type: (nodes.Node) -> None
        self.body.append(self.context.pop())

    def visit_number_reference(self, node):
        # type: (nodes.Node) -> None
        if node.get('refid'):
            id = self.curfilestack[-1] + ':' + node['refid']
        else:
            id = node.get('refuri', '')[1:].replace('#', ':')

        title = node.get('title', '%s')
        title = text_type(title).translate(tex_escape_map).replace('\\%s', '%s')
        if '\\{name\\}' in title or '\\{number\\}' in title:
            # new style format (cf. "Fig.%{number}")
            title = title.replace('\\{name\\}', '{name}').replace('\\{number\\}', '{number}')
            text = escape_abbr(title).format(name='\\nameref{%s}' % self.idescape(id),
                                             number='\\ref{%s}' % self.idescape(id))
        else:
            # old style format (cf. "Fig.%{number}")
            text = escape_abbr(title) % ('\\ref{%s}' % self.idescape(id))
        hyperref = '\\hyperref[%s]{%s}' % (self.idescape(id), text)
        self.body.append(hyperref)

        raise nodes.SkipNode

    def visit_download_reference(self, node):
        # type: (nodes.Node) -> None
        pass

    def depart_download_reference(self, node):
        # type: (nodes.Node) -> None
        pass

    def visit_pending_xref(self, node):
        # type: (nodes.Node) -> None
        pass

    def depart_pending_xref(self, node):
        # type: (nodes.Node) -> None
        pass

    def visit_emphasis(self, node):
        # type: (nodes.Node) -> None
        self.body.append(r'\sphinxstyleemphasis{')

    def depart_emphasis(self, node):
        # type: (nodes.Node) -> None
        self.body.append('}')

    def visit_literal_emphasis(self, node):
        # type: (nodes.Node) -> None
        self.body.append(r'\sphinxstyleliteralemphasis{\sphinxupquote{')
        self.no_contractions += 1

    def depart_literal_emphasis(self, node):
        # type: (nodes.Node) -> None
        self.body.append('}}')
        self.no_contractions -= 1

    def visit_strong(self, node):
        # type: (nodes.Node) -> None
        self.body.append(r'\sphinxstylestrong{')

    def depart_strong(self, node):
        # type: (nodes.Node) -> None
        self.body.append('}')

    def visit_literal_strong(self, node):
        # type: (nodes.Node) -> None
        self.body.append(r'\sphinxstyleliteralstrong{\sphinxupquote{')
        self.no_contractions += 1

    def depart_literal_strong(self, node):
        # type: (nodes.Node) -> None
        self.body.append('}}')
        self.no_contractions -= 1

    def visit_abbreviation(self, node):
        # type: (nodes.Node) -> None
        abbr = node.astext()
        self.body.append(r'\sphinxstyleabbreviation{')
        # spell out the explanation once
        if node.hasattr('explanation') and abbr not in self.handled_abbrs:
            self.context.append('} (%s)' % self.encode(node['explanation']))
            self.handled_abbrs.add(abbr)
        else:
            self.context.append('}')

    def depart_abbreviation(self, node):
        # type: (nodes.Node) -> None
        self.body.append(self.context.pop())

    def visit_manpage(self, node):
        # type: (nodes.Node) -> Any
        return self.visit_literal_emphasis(node)

    def depart_manpage(self, node):
        # type: (nodes.Node) -> Any
        return self.depart_literal_emphasis(node)

    def visit_title_reference(self, node):
        # type: (nodes.Node) -> None
        self.body.append(r'\sphinxtitleref{')

    def depart_title_reference(self, node):
        # type: (nodes.Node) -> None
        self.body.append('}')

    def visit_thebibliography(self, node):
        # type: (nodes.Node) -> None
        longest_label = max((subnode[0].astext() for subnode in node), key=len)
        if len(longest_label) > MAX_CITATION_LABEL_LENGTH:
            # adjust max width of citation labels not to break the layout
            longest_label = longest_label[:MAX_CITATION_LABEL_LENGTH]

        self.body.append(u'\n\\begin{sphinxthebibliography}{%s}\n' %
                         self.encode(longest_label))

    def depart_thebibliography(self, node):
        # type: (nodes.Node) -> None
        self.body.append(u'\\end{sphinxthebibliography}\n')

    def visit_citation(self, node):
        # type: (nodes.Node) -> None
        label = node[0].astext()
        self.body.append(u'\\bibitem[%s]{%s:%s}' %
                         (self.encode(label), node['docname'], node['ids'][0]))

    def depart_citation(self, node):
        # type: (nodes.Node) -> None
        pass

    def visit_citation_reference(self, node):
        # type: (nodes.Node) -> None
        if self.in_title:
            pass
        else:
            self.body.append('\\sphinxcite{%s:%s}' % (node['docname'], node['refname']))
            raise nodes.SkipNode

    def depart_citation_reference(self, node):
        # type: (nodes.Node) -> None
        pass

    def visit_literal(self, node):
        # type: (nodes.Node) -> None
        self.no_contractions += 1
        if self.in_title:
            self.body.append(r'\sphinxstyleliteralintitle{\sphinxupquote{')
        else:
            self.body.append(r'\sphinxcode{\sphinxupquote{')

    def depart_literal(self, node):
        # type: (nodes.Node) -> None
        self.no_contractions -= 1
        self.body.append('}}')

    def visit_footnote_reference(self, node):
        # type: (nodes.Node) -> None
        raise nodes.SkipNode

    def visit_footnotemark(self, node):
        # type: (nodes.Node) -> None
        self.body.append('\\sphinxfootnotemark[')

    def depart_footnotemark(self, node):
        # type: (nodes.Node) -> None
        self.body.append(']')

    def visit_footnotetext(self, node):
        # type: (nodes.Node) -> None
        number = node[0].astext()
        self.body.append('%%\n\\begin{footnotetext}[%s]'
                         '\\sphinxAtStartFootnote\n' % number)

    def depart_footnotetext(self, node):
        # type: (nodes.Node) -> None
        # the \ignorespaces in particular for after table header use
        self.body.append('%\n\\end{footnotetext}\\ignorespaces ')

    def visit_captioned_literal_block(self, node):
        # type: (nodes.Node) -> None
        pass

    def depart_captioned_literal_block(self, node):
        # type: (nodes.Node) -> None
        pass

    def visit_literal_block(self, node):
        # type: (nodes.Node) -> None
        if node.rawsource != node.astext():
            # most probably a parsed-literal block -- don't highlight
            self.in_parsed_literal += 1
            self.body.append('\\begin{sphinxalltt}\n')
        else:
            labels = self.hypertarget_to(node)
            if isinstance(node.parent, captioned_literal_block):
                labels += self.hypertarget_to(node.parent)
            if labels and not self.in_footnote:
                self.body.append('\n\\def\\sphinxLiteralBlockLabel{' + labels + '}')

            code = node.astext()
            lang = self.hlsettingstack[-1][0]
            linenos = code.count('\n') >= self.hlsettingstack[-1][1] - 1
            highlight_args = node.get('highlight_args', {})
            hllines = '\\fvset{hllines={, %s,}}%%' %\
                      str(highlight_args.get('hl_lines', []))[1:-1]
            if 'language' in node:
                # code-block directives
                lang = node['language']
                highlight_args['force'] = True
            if 'linenos' in node:
                linenos = node['linenos']
            if lang is self.hlsettingstack[0][0]:
                # only pass highlighter options for original language
                opts = self.builder.config.highlight_options
            else:
                opts = {}

            hlcode = self.highlighter.highlight_block(
                code, lang, opts=opts, linenos=linenos,
                location=(self.curfilestack[-1], node.line), **highlight_args
            )
            # workaround for Unicode issue
            hlcode = hlcode.replace(u'€', u'@texteuro[]')
            if self.in_footnote:
                self.body.append('\n\\sphinxSetupCodeBlockInFootnote')
                hlcode = hlcode.replace('\\begin{Verbatim}',
                                        '\\begin{sphinxVerbatim}')
            # if in table raise verbatim flag to avoid "tabulary" environment
            # and opt for sphinxVerbatimintable to handle caption & long lines
            elif self.table:
                self.table.has_problematic = True
                self.table.has_verbatim = True
                hlcode = hlcode.replace('\\begin{Verbatim}',
                                        '\\begin{sphinxVerbatimintable}')
            else:
                hlcode = hlcode.replace('\\begin{Verbatim}',
                                        '\\begin{sphinxVerbatim}')
            # get consistent trailer
            hlcode = hlcode.rstrip()[:-14]  # strip \end{Verbatim}
            if self.table and not self.in_footnote:
                hlcode += '\\end{sphinxVerbatimintable}'
            else:
                hlcode += '\\end{sphinxVerbatim}'
            self.body.append('\n' + hllines + '\n' + hlcode + '\n')
            raise nodes.SkipNode

    def depart_literal_block(self, node):
        # type: (nodes.Node) -> None
        self.body.append('\n\\end{sphinxalltt}\n')
        self.in_parsed_literal -= 1
    visit_doctest_block = visit_literal_block
    depart_doctest_block = depart_literal_block

    def visit_line(self, node):
        # type: (nodes.Node) -> None
        self.body.append('\\item[] ')

    def depart_line(self, node):
        # type: (nodes.Node) -> None
        self.body.append('\n')

    def visit_line_block(self, node):
        # type: (nodes.Node) -> None
        if isinstance(node.parent, nodes.line_block):
            self.body.append('\\item[]\n'
                             '\\begin{DUlineblock}{\\DUlineblockindent}\n')
        else:
            self.body.append('\n\\begin{DUlineblock}{0em}\n')
        if self.table:
            self.table.has_problematic = True

    def depart_line_block(self, node):
        # type: (nodes.Node) -> None
        self.body.append('\\end{DUlineblock}\n')

    def visit_block_quote(self, node):
        # type: (nodes.Node) -> None
        # If the block quote contains a single object and that object
        # is a list, then generate a list not a block quote.
        # This lets us indent lists.
        done = 0
        if len(node.children) == 1:
            child = node.children[0]
            if isinstance(child, nodes.bullet_list) or \
                    isinstance(child, nodes.enumerated_list):
                done = 1
        if not done:
            self.body.append('\\begin{quote}\n')
            if self.table:
                self.table.has_problematic = True

    def depart_block_quote(self, node):
        # type: (nodes.Node) -> None
        done = 0
        if len(node.children) == 1:
            child = node.children[0]
            if isinstance(child, nodes.bullet_list) or \
                    isinstance(child, nodes.enumerated_list):
                done = 1
        if not done:
            self.body.append('\\end{quote}\n')

    # option node handling copied from docutils' latex writer

    def visit_option(self, node):
        # type: (nodes.Node) -> None
        if self.context[-1]:
            # this is not the first option
            self.body.append(', ')

    def depart_option(self, node):
        # type: (nodes.Node) -> None
        # flag that the first option is done.
        self.context[-1] += 1

    def visit_option_argument(self, node):
        # type: (nodes.Node) -> None
        """The delimiter betweeen an option and its argument."""
        self.body.append(node.get('delimiter', ' '))

    def depart_option_argument(self, node):
        # type: (nodes.Node) -> None
        pass

    def visit_option_group(self, node):
        # type: (nodes.Node) -> None
        self.body.append('\\item [')
        # flag for first option
        self.context.append(0)

    def depart_option_group(self, node):
        # type: (nodes.Node) -> None
        self.context.pop()  # the flag
        self.body.append('] ')

    def visit_option_list(self, node):
        # type: (nodes.Node) -> None
        self.body.append('\\begin{optionlist}{3cm}\n')
        if self.table:
            self.table.has_problematic = True

    def depart_option_list(self, node):
        # type: (nodes.Node) -> None
        self.body.append('\\end{optionlist}\n')

    def visit_option_list_item(self, node):
        # type: (nodes.Node) -> None
        pass

    def depart_option_list_item(self, node):
        # type: (nodes.Node) -> None
        pass

    def visit_option_string(self, node):
        # type: (nodes.Node) -> None
        ostring = node.astext()
        self.no_contractions += 1
        self.body.append(self.encode(ostring))
        self.no_contractions -= 1
        raise nodes.SkipNode

    def visit_description(self, node):
        # type: (nodes.Node) -> None
        self.body.append(' ')

    def depart_description(self, node):
        # type: (nodes.Node) -> None
        pass

    def visit_superscript(self, node):
        # type: (nodes.Node) -> None
        self.body.append('$^{\\text{')

    def depart_superscript(self, node):
        # type: (nodes.Node) -> None
        self.body.append('}}$')

    def visit_subscript(self, node):
        # type: (nodes.Node) -> None
        self.body.append('$_{\\text{')

    def depart_subscript(self, node):
        # type: (nodes.Node) -> None
        self.body.append('}}$')

    def visit_inline(self, node):
        # type: (nodes.Node) -> None
        classes = node.get('classes', [])
        if classes in [['menuselection']]:
            self.body.append(r'\sphinxmenuselection{')
            self.context.append('}')
        elif classes in [['guilabel']]:
            self.body.append(r'\sphinxguilabel{')
            self.context.append('}')
        elif classes in [['accelerator']]:
            self.body.append(r'\sphinxaccelerator{')
            self.context.append('}')
        elif classes and not self.in_title:
            self.body.append(r'\DUrole{%s}{' % ','.join(classes))
            self.context.append('}')
        else:
            self.context.append('')

    def depart_inline(self, node):
        # type: (nodes.Node) -> None
        self.body.append(self.context.pop())

    def visit_generated(self, node):
        # type: (nodes.Node) -> None
        pass

    def depart_generated(self, node):
        # type: (nodes.Node) -> None
        pass

    def visit_compound(self, node):
        # type: (nodes.Node) -> None
        pass

    def depart_compound(self, node):
        # type: (nodes.Node) -> None
        pass

    def visit_container(self, node):
        # type: (nodes.Node) -> None
        pass

    def depart_container(self, node):
        # type: (nodes.Node) -> None
        pass

    def visit_decoration(self, node):
        # type: (nodes.Node) -> None
        pass

    def depart_decoration(self, node):
        # type: (nodes.Node) -> None
        pass

    # docutils-generated elements that we don't support

    def visit_header(self, node):
        # type: (nodes.Node) -> None
        raise nodes.SkipNode

    def visit_footer(self, node):
        # type: (nodes.Node) -> None
        raise nodes.SkipNode

    def visit_docinfo(self, node):
        # type: (nodes.Node) -> None
        raise nodes.SkipNode

    # text handling

    def encode(self, text):
        # type: (unicode) -> unicode
        text = text_type(text).translate(tex_escape_map)
        if self.literal_whitespace:
            # Insert a blank before the newline, to avoid
            # ! LaTeX Error: There's no line here to end.
            text = text.replace(u'\n', u'~\\\\\n').replace(u' ', u'~')
        if self.no_contractions:
            text = text.replace('--', u'-{-}')
            text = text.replace("''", u"'{'}")
        return text

    def encode_uri(self, text):
        # type: (unicode) -> unicode
        # in \href, the tilde is allowed and must be represented literally
        return self.encode(text).replace('\\textasciitilde{}', '~')

    def visit_Text(self, node):
        # type: (nodes.Node) -> None
        text = self.encode(node.astext())
        self.body.append(text)

    def depart_Text(self, node):
        # type: (nodes.Node) -> None
        pass

    def visit_comment(self, node):
        # type: (nodes.Node) -> None
        raise nodes.SkipNode

    def visit_meta(self, node):
        # type: (nodes.Node) -> None
        # only valid for HTML
        raise nodes.SkipNode

    def visit_system_message(self, node):
        # type: (nodes.Node) -> None
        pass

    def depart_system_message(self, node):
        # type: (nodes.Node) -> None
        self.body.append('\n')

    def visit_math(self, node):
        # type: (nodes.Node) -> None
        if self.in_title:
            self.body.append(r'\protect\(%s\protect\)' % node.astext())
        else:
            self.body.append(r'\(%s\)' % node.astext())
        raise nodes.SkipNode

    def visit_math_block(self, node):
        # type: (nodes.Node) -> None
        if node.get('label'):
            label = "equation:%s:%s" % (node['docname'], node['label'])
        else:
            label = None

        if node.get('nowrap'):
            if label:
                self.body.append(r'\label{%s}' % label)
            self.body.append(node.astext())
        else:
            def is_equation(part):
                # type: (unicode) -> unicode
                return part.strip()

            from sphinx.ext.mathbase import wrap_displaymath
            self.body.append(wrap_displaymath(node.astext(), label,
                                              self.builder.config.math_number_all))
        raise nodes.SkipNode

    def visit_math_reference(self, node):
        # type: (nodes.Node) -> None
        label = "equation:%s:%s" % (node['docname'], node['target'])
        eqref_format = self.builder.config.math_eqref_format
        if eqref_format:
            try:
                ref = r'\ref{%s}' % label
                self.body.append(eqref_format.format(number=ref))
            except KeyError as exc:
                logger.warning(__('Invalid math_eqref_format: %r'), exc,
                               location=node)
                self.body.append(r'\eqref{%s}' % label)
        else:
            self.body.append(r'\eqref{%s}' % label)

    def depart_math_reference(self, node):
        # type: (nodes.Node) -> None
        pass

    def unknown_visit(self, node):
        # type: (nodes.Node) -> None
        raise NotImplementedError('Unknown node: ' + node.__class__.__name__)

    # --------- METHODS FOR COMPATIBILITY --------------------------------------

    @property
    def bibitems(self):
        # type: () -> List[List[unicode]]
        warnings.warn('LaTeXTranslator.bibitems() is deprecated.',
                      RemovedInSphinx30Warning)
        return []

    @property
    def in_container_literal_block(self):
        # type: () -> int
        warnings.warn('LaTeXTranslator.in_container_literal_block is deprecated.',
                      RemovedInSphinx30Warning)
        return 0

    @property
    def next_section_ids(self):
        # type: () -> Set[unicode]
        warnings.warn('LaTeXTranslator.next_section_ids is deprecated.',
                      RemovedInSphinx30Warning)
        return set()

    @property
    def next_hyperlink_ids(self):
        # type: () -> Dict
        warnings.warn('LaTeXTranslator.next_hyperlink_ids is deprecated.',
                      RemovedInSphinx30Warning)
        return {}

    def push_hyperlink_ids(self, figtype, ids):
        # type: (unicode, Set[unicode]) -> None
        warnings.warn('LaTeXTranslator.push_hyperlink_ids() is deprecated.',
                      RemovedInSphinx30Warning)
        pass

    def pop_hyperlink_ids(self, figtype):
        # type: (unicode) -> Set[unicode]
        warnings.warn('LaTeXTranslator.pop_hyperlink_ids() is deprecated.',
                      RemovedInSphinx30Warning)
        return set()


# Import old modules here for compatibility
# They should be imported after `LaTeXTranslator` to avoid recursive import.
#
# refs: https://github.com/sphinx-doc/sphinx/issues/4889
from sphinx.builders.latex.transforms import URI_SCHEMES, ShowUrlsTransform  # NOQA<|MERGE_RESOLUTION|>--- conflicted
+++ resolved
@@ -256,10 +256,6 @@
     def get_mainlanguage_options(self):
         # type: () -> unicode
         """Return options for polyglossia's ``\\setmainlanguage``."""
-<<<<<<< HEAD
-=======
-        language = super(ExtBabel, self).get_language()
->>>>>>> 6403ca76
         if self.use_polyglossia is False:
             return None
         elif self.language == 'german':
@@ -1941,13 +1937,8 @@
         # type: (nodes.Node, Pattern) -> None
         def escape(value):
             value = self.encode(value)
-<<<<<<< HEAD
             value = value.replace(r'\{', r'\sphinxleftcurlybrace{}')
             value = value.replace(r'\}', r'\sphinxrightcurlybrace{}')
-=======
-            value = value.replace(r'\{', r'{\sphinxleftcurlybrace}')
-            value = value.replace(r'\}', r'{\sphinxrightcurlybrace}')
->>>>>>> 6403ca76
             value = value.replace('"', '""')
             value = value.replace('@', '"@')
             value = value.replace('!', '"!')
