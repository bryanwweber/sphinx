"""
    sphinx.ext.autodoc
    ~~~~~~~~~~~~~~~~~~

    Automatically insert docstrings for functions, classes or whole modules into
    the doctree, thus avoiding duplication between docstrings and documentation
    for those who like elaborate docstrings.

    :copyright: Copyright 2007-2020 by the Sphinx team, see AUTHORS.
    :license: BSD, see LICENSE for details.
"""

import importlib
import re
import warnings
from inspect import Parameter
from types import ModuleType
from typing import Any, Callable, Dict, Iterator, List, Sequence, Set, Tuple, Type, Union
from typing import TYPE_CHECKING
from unittest.mock import patch

from docutils.statemachine import StringList

import sphinx
from sphinx.application import Sphinx
from sphinx.config import ENUM
from sphinx.deprecation import RemovedInSphinx50Warning
from sphinx.environment import BuildEnvironment
from sphinx.ext.autodoc.importer import import_object, get_module_members, get_object_members
from sphinx.ext.autodoc.mock import mock
from sphinx.locale import _, __
from sphinx.pycode import ModuleAnalyzer, PycodeError
from sphinx.util import inspect
from sphinx.util import logging
from sphinx.util import rpartition
from sphinx.util.docstrings import extract_metadata, prepare_docstring
from sphinx.util.inspect import getdoc, object_description, safe_getattr, stringify_signature
from sphinx.util.typing import stringify as stringify_typehint

if TYPE_CHECKING:
    from sphinx.ext.autodoc.directive import DocumenterBridge


logger = logging.getLogger(__name__)


# This type isn't exposed directly in any modules, but can be found
# here in most Python versions
MethodDescriptorType = type(type.__subclasses__)


#: extended signature RE: with explicit module name separated by ::
py_ext_sig_re = re.compile(
    r'''^ ([\w.]+::)?            # explicit module name
          ([\w.]+\.)?            # module and/or class name(s)
          (\w+)  \s*             # thing name
          (?: \((.*)\)           # optional: arguments
           (?:\s* -> \s* (.*))?  #           return annotation
          )? $                   # and nothing more
          ''', re.VERBOSE)


def identity(x: Any) -> Any:
    return x


ALL = object()
UNINITIALIZED_ATTR = object()
INSTANCEATTR = object()
SLOTSATTR = object()


def members_option(arg: Any) -> Union[object, List[str]]:
    """Used to convert the :members: option to auto directives."""
    if arg is None or arg is True:
        return ALL
    return [x.strip() for x in arg.split(',') if x.strip()]


def members_set_option(arg: Any) -> Union[object, Set[str]]:
    """Used to convert the :members: option to auto directives."""
    if arg is None:
        return ALL
    return {x.strip() for x in arg.split(',') if x.strip()}


def inherited_members_option(arg: Any) -> Union[object, Set[str]]:
    """Used to convert the :members: option to auto directives."""
    if arg is None:
        return 'object'
    else:
        return arg


SUPPRESS = object()


def annotation_option(arg: Any) -> Any:
    if arg is None:
        # suppress showing the representation of the object
        return SUPPRESS
    else:
        return arg


def bool_option(arg: Any) -> bool:
    """Used to convert flag options to auto directives.  (Instead of
    directives.flag(), which returns None).
    """
    return True


def merge_special_members_option(options: Dict) -> None:
    """Merge :special-members: option to :members: option."""
    if 'special-members' in options and options['special-members'] is not ALL:
        if options.get('members') is ALL:
            pass
        elif options.get('members'):
            for member in options['special-members']:
                if member not in options['members']:
                    options['members'].append(member)
        else:
            options['members'] = options['special-members']


# Some useful event listener factories for autodoc-process-docstring.

def cut_lines(pre: int, post: int = 0, what: str = None) -> Callable:
    """Return a listener that removes the first *pre* and last *post*
    lines of every docstring.  If *what* is a sequence of strings,
    only docstrings of a type in *what* will be processed.

    Use like this (e.g. in the ``setup()`` function of :file:`conf.py`)::

       from sphinx.ext.autodoc import cut_lines
       app.connect('autodoc-process-docstring', cut_lines(4, what=['module']))

    This can (and should) be used in place of :confval:`automodule_skip_lines`.
    """
    def process(app: Sphinx, what_: str, name: str, obj: Any, options: Any, lines: List[str]
                ) -> None:
        if what and what_ not in what:
            return
        del lines[:pre]
        if post:
            # remove one trailing blank line.
            if lines and not lines[-1]:
                lines.pop(-1)
            del lines[-post:]
        # make sure there is a blank line at the end
        if lines and lines[-1]:
            lines.append('')
    return process


def between(marker: str, what: Sequence[str] = None, keepempty: bool = False,
            exclude: bool = False) -> Callable:
    """Return a listener that either keeps, or if *exclude* is True excludes,
    lines between lines that match the *marker* regular expression.  If no line
    matches, the resulting docstring would be empty, so no change will be made
    unless *keepempty* is true.

    If *what* is a sequence of strings, only docstrings of a type in *what* will
    be processed.
    """
    marker_re = re.compile(marker)

    def process(app: Sphinx, what_: str, name: str, obj: Any, options: Any, lines: List[str]
                ) -> None:
        if what and what_ not in what:
            return
        deleted = 0
        delete = not exclude
        orig_lines = lines[:]
        for i, line in enumerate(orig_lines):
            if delete:
                lines.pop(i - deleted)
                deleted += 1
            if marker_re.match(line):
                delete = not delete
                if delete:
                    lines.pop(i - deleted)
                    deleted += 1
        if not lines and not keepempty:
            lines[:] = orig_lines
        # make sure there is a blank line at the end
        if lines and lines[-1]:
            lines.append('')
    return process


# This class is used only in ``sphinx.ext.autodoc.directive``,
# But we define this class here to keep compatibility (see #4538)
class Options(dict):
    """A dict/attribute hybrid that returns None on nonexisting keys."""
    def __getattr__(self, name: str) -> Any:
        try:
            return self[name.replace('_', '-')]
        except KeyError:
            return None


class Documenter:
    """
    A Documenter knows how to autodocument a single object type.  When
    registered with the AutoDirective, it will be used to document objects
    of that type when needed by autodoc.

    Its *objtype* attribute selects what auto directive it is assigned to
    (the directive name is 'auto' + objtype), and what directive it generates
    by default, though that can be overridden by an attribute called
    *directivetype*.

    A Documenter has an *option_spec* that works like a docutils directive's;
    in fact, it will be used to parse an auto directive's options that matches
    the documenter.
    """
    #: name by which the directive is called (auto...) and the default
    #: generated directive name
    objtype = 'object'
    #: indentation by which to indent the directive content
    content_indent = '   '
    #: priority if multiple documenters return True from can_document_member
    priority = 0
    #: order if autodoc_member_order is set to 'groupwise'
    member_order = 0
    #: true if the generated content may contain titles
    titles_allowed = False

    option_spec = {'noindex': bool_option}  # type: Dict[str, Callable]

    def get_attr(self, obj: Any, name: str, *defargs: Any) -> Any:
        """getattr() override for types such as Zope interfaces."""
        return autodoc_attrgetter(self.env.app, obj, name, *defargs)

    @classmethod
    def can_document_member(cls, member: Any, membername: str, isattr: bool, parent: Any
                            ) -> bool:
        """Called to see if a member can be documented by this documenter."""
        raise NotImplementedError('must be implemented in subclasses')

    def __init__(self, directive: "DocumenterBridge", name: str, indent: str = '') -> None:
        self.directive = directive
        self.env = directive.env    # type: BuildEnvironment
        self.options = directive.genopt
        self.name = name
        self.indent = indent
        # the module and object path within the module, and the fully
        # qualified name (all set after resolve_name succeeds)
        self.modname = None         # type: str
        self.module = None          # type: ModuleType
        self.objpath = None         # type: List[str]
        self.fullname = None        # type: str
        # extra signature items (arguments and return annotation,
        # also set after resolve_name succeeds)
        self.args = None            # type: str
        self.retann = None          # type: str
        # the object to document (set after import_object succeeds)
        self.object = None          # type: Any
        self.object_name = None     # type: str
        # the parent/owner of the object to document
        self.parent = None          # type: Any
        # the module analyzer to get at attribute docs, or None
        self.analyzer = None        # type: ModuleAnalyzer

    @property
    def documenters(self) -> Dict[str, Type["Documenter"]]:
        """Returns registered Documenter classes"""
        return self.env.app.registry.documenters

    def add_line(self, line: str, source: str, *lineno: int) -> None:
        """Append one line of generated reST to the output."""
        if line.strip():  # not a blank line
            self.directive.result.append(self.indent + line, source, *lineno)
        else:
            self.directive.result.append('', source, *lineno)

    def resolve_name(self, modname: str, parents: Any, path: str, base: Any
                     ) -> Tuple[str, List[str]]:
        """Resolve the module and name of the object to document given by the
        arguments and the current module/class.

        Must return a pair of the module name and a chain of attributes; for
        example, it would return ``('zipfile', ['ZipFile', 'open'])`` for the
        ``zipfile.ZipFile.open`` method.
        """
        raise NotImplementedError('must be implemented in subclasses')

    def parse_name(self) -> bool:
        """Determine what module to import and what attribute to document.

        Returns True and sets *self.modname*, *self.objpath*, *self.fullname*,
        *self.args* and *self.retann* if parsing and resolving was successful.
        """
        # first, parse the definition -- auto directives for classes and
        # functions can contain a signature which is then used instead of
        # an autogenerated one
        try:
            explicit_modname, path, base, args, retann = \
                py_ext_sig_re.match(self.name).groups()
        except AttributeError:
            logger.warning(__('invalid signature for auto%s (%r)') % (self.objtype, self.name),
                           type='autodoc')
            return False

        # support explicit module and class name separation via ::
        if explicit_modname is not None:
            modname = explicit_modname[:-2]
            parents = path.rstrip('.').split('.') if path else []
        else:
            modname = None
            parents = []

        self.modname, self.objpath = self.resolve_name(modname, parents, path, base)

        if not self.modname:
            return False

        self.args = args
        self.retann = retann
        self.fullname = (self.modname or '') + \
                        ('.' + '.'.join(self.objpath) if self.objpath else '')
        return True

    def import_object(self) -> bool:
        """Import the object given by *self.modname* and *self.objpath* and set
        it as *self.object*.

        Returns True if successful, False if an error occurred.
        """
        with mock(self.env.config.autodoc_mock_imports):
            try:
                ret = import_object(self.modname, self.objpath, self.objtype,
                                    attrgetter=self.get_attr,
                                    warningiserror=self.env.config.autodoc_warningiserror)
                self.module, self.parent, self.object_name, self.object = ret
                return True
            except ImportError as exc:
                logger.warning(exc.args[0], type='autodoc', subtype='import_object')
                self.env.note_reread()
                return False

    def get_real_modname(self) -> str:
        """Get the real module name of an object to document.

        It can differ from the name of the module through which the object was
        imported.
        """
        return self.get_attr(self.object, '__module__', None) or self.modname

    def check_module(self) -> bool:
        """Check if *self.object* is really defined in the module given by
        *self.modname*.
        """
        if self.options.imported_members:
            return True

        subject = inspect.unpartial(self.object)
        modname = self.get_attr(subject, '__module__', None)
        if modname and modname != self.modname:
            return False
        return True

    def format_args(self, **kwargs: Any) -> str:
        """Format the argument signature of *self.object*.

        Should return None if the object does not have a signature.
        """
        return None

    def format_name(self) -> str:
        """Format the name of *self.object*.

        This normally should be something that can be parsed by the generated
        directive, but doesn't need to be (Sphinx will display it unparsed
        then).
        """
        # normally the name doesn't contain the module (except for module
        # directives of course)
        return '.'.join(self.objpath) or self.modname

    def format_signature(self, **kwargs: Any) -> str:
        """Format the signature (arguments and return annotation) of the object.

        Let the user process it via the ``autodoc-process-signature`` event.
        """
        if self.args is not None:
            # signature given explicitly
            args = "(%s)" % self.args
        else:
            # try to introspect the signature
            try:
                try:
                    args = self.format_args(**kwargs)
                except TypeError:
                    # retry without arguments for old documenters
                    args = self.format_args()
            except Exception:
                logger.warning(__('error while formatting arguments for %s:') %
                               self.fullname, type='autodoc', exc_info=True)
                args = None

        retann = self.retann

        result = self.env.events.emit_firstresult('autodoc-process-signature',
                                                  self.objtype, self.fullname,
                                                  self.object, self.options, args, retann)
        if result:
            args, retann = result

        if args is not None:
            return args + ((' -> %s' % retann) if retann else '')
        else:
            return ''

    def add_directive_header(self, sig: str) -> None:
        """Add the directive header and options to the generated content."""
        domain = getattr(self, 'domain', 'py')
        directive = getattr(self, 'directivetype', self.objtype)
        name = self.format_name()
        sourcename = self.get_sourcename()
        self.add_line('.. %s:%s:: %s%s' % (domain, directive, name, sig),
                      sourcename)
        if self.options.noindex:
            self.add_line('   :noindex:', sourcename)
        if self.objpath:
            # Be explicit about the module, this is necessary since .. class::
            # etc. don't support a prepended module name
            self.add_line('   :module: %s' % self.modname, sourcename)

<<<<<<< HEAD
    def get_doc(self, ignore: int = 1) -> List[List[str]]:
        """Decode and return lines of the docstring(s) for the object."""
=======
    def get_doc(self, encoding: str = None, ignore: int = None) -> List[List[str]]:
        """Decode and return lines of the docstring(s) for the object."""
        if encoding is not None:
            warnings.warn("The 'encoding' argument to autodoc.%s.get_doc() is deprecated."
                          % self.__class__.__name__,
                          RemovedInSphinx40Warning, stacklevel=2)
        if ignore is not None:
            warnings.warn("The 'ignore' argument to autodoc.%s.get_doc() is deprecated."
                          % self.__class__.__name__,
                          RemovedInSphinx50Warning, stacklevel=2)
>>>>>>> 787fda8e
        docstring = getdoc(self.object, self.get_attr,
                           self.env.config.autodoc_inherit_docstrings,
                           self.parent, self.object_name)
        if docstring:
            tab_width = self.directive.state.document.settings.tab_width
            return [prepare_docstring(docstring, ignore, tab_width)]
        return []

    def process_doc(self, docstrings: List[List[str]]) -> Iterator[str]:
        """Let the user process the docstrings before adding them."""
        for docstringlines in docstrings:
            if self.env.app:
                # let extensions preprocess docstrings
                self.env.app.emit('autodoc-process-docstring',
                                  self.objtype, self.fullname, self.object,
                                  self.options, docstringlines)
            yield from docstringlines

    def get_sourcename(self) -> str:
        if self.analyzer:
            return '%s:docstring of %s' % (self.analyzer.srcname, self.fullname)
        return 'docstring of %s' % self.fullname

    def add_content(self, more_content: Any, no_docstring: bool = False) -> None:
        """Add content from docstrings, attribute documentation and user."""
        # set sourcename and add content from attribute documentation
        sourcename = self.get_sourcename()
        if self.analyzer:
            attr_docs = self.analyzer.find_attr_docs()
            if self.objpath:
                key = ('.'.join(self.objpath[:-1]), self.objpath[-1])
                if key in attr_docs:
                    no_docstring = True
                    # make a copy of docstring for attributes to avoid cache
                    # the change of autodoc-process-docstring event.
                    docstrings = [list(attr_docs[key])]

                    for i, line in enumerate(self.process_doc(docstrings)):
                        self.add_line(line, sourcename, i)

        # add content from docstrings
        if not no_docstring:
            docstrings = self.get_doc()
            if not docstrings:
                # append at least a dummy docstring, so that the event
                # autodoc-process-docstring is fired and can add some
                # content if desired
                docstrings.append([])
            for i, line in enumerate(self.process_doc(docstrings)):
                self.add_line(line, sourcename, i)

        # add additional content (e.g. from document), if present
        if more_content:
            for line, src in zip(more_content.data, more_content.items):
                self.add_line(line, src[0], src[1])

    def get_object_members(self, want_all: bool) -> Tuple[bool, List[Tuple[str, Any]]]:
        """Return `(members_check_module, members)` where `members` is a
        list of `(membername, member)` pairs of the members of *self.object*.

        If *want_all* is True, return all members.  Else, only return those
        members given by *self.options.members* (which may also be none).
        """
        members = get_object_members(self.object, self.objpath, self.get_attr, self.analyzer)
        if not want_all:
            if not self.options.members:
                return False, []
            # specific members given
            selected = []
            for name in self.options.members:
                if name in members:
                    selected.append((name, members[name].value))
                else:
                    logger.warning(__('missing attribute %s in object %s') %
                                   (name, self.fullname), type='autodoc')
            return False, sorted(selected)
        elif self.options.inherited_members:
            return False, sorted((m.name, m.value) for m in members.values())
        else:
            return False, sorted((m.name, m.value) for m in members.values()
                                 if m.directly_defined)

    def filter_members(self, members: List[Tuple[str, Any]], want_all: bool
                       ) -> List[Tuple[str, Any, bool]]:
        """Filter the given member list.

        Members are skipped if

        - they are private (except if given explicitly or the private-members
          option is set)
        - they are special methods (except if given explicitly or the
          special-members option is set)
        - they are undocumented (except if the undoc-members option is set)

        The user can override the skipping decision by connecting to the
        ``autodoc-skip-member`` event.
        """
        def is_filtered_inherited_member(name: str) -> bool:
            if inspect.isclass(self.object):
                for cls in self.object.__mro__:
                    if cls.__name__ == self.options.inherited_members and cls != self.object:
                        # given member is a member of specified *super class*
                        return True
                    elif name in cls.__dict__:
                        return False

            return False

        ret = []

        # search for members in source code too
        namespace = '.'.join(self.objpath)  # will be empty for modules

        if self.analyzer:
            attr_docs = self.analyzer.find_attr_docs()
        else:
            attr_docs = {}

        # process members and determine which to skip
        for (membername, member) in members:
            # if isattr is True, the member is documented as an attribute
            if member is INSTANCEATTR:
                isattr = True
            else:
                isattr = False

            doc = getdoc(member, self.get_attr, self.env.config.autodoc_inherit_docstrings,
                         self.parent, self.object_name)
            if not isinstance(doc, str):
                # Ignore non-string __doc__
                doc = None

            # if the member __doc__ is the same as self's __doc__, it's just
            # inherited and therefore not the member's doc
            cls = self.get_attr(member, '__class__', None)
            if cls:
                cls_doc = self.get_attr(cls, '__doc__', None)
                if cls_doc == doc:
                    doc = None
            has_doc = bool(doc)

            metadata = extract_metadata(doc)
            if 'private' in metadata:
                # consider a member private if docstring has "private" metadata
                isprivate = True
            elif 'public' in metadata:
                # consider a member public if docstring has "public" metadata
                isprivate = False
            else:
                isprivate = membername.startswith('_')

            keep = False
            if safe_getattr(member, '__sphinx_mock__', False):
                # mocked module or object
                pass
            elif want_all and membername.startswith('__') and \
                    membername.endswith('__') and len(membername) > 4:
                # special __methods__
                if self.options.special_members is ALL:
                    if membername == '__doc__':
                        keep = False
                    elif is_filtered_inherited_member(membername):
                        keep = False
                    else:
                        keep = has_doc or self.options.undoc_members
                elif self.options.special_members:
                    if membername in self.options.special_members:
                        keep = has_doc or self.options.undoc_members
            elif (namespace, membername) in attr_docs:
                if want_all and isprivate:
                    # ignore members whose name starts with _ by default
                    keep = self.options.private_members
                else:
                    # keep documented attributes
                    keep = True
                isattr = True
            elif want_all and isprivate:
                # ignore members whose name starts with _ by default
                keep = self.options.private_members and \
                    (has_doc or self.options.undoc_members)
            else:
                if self.options.members is ALL and is_filtered_inherited_member(membername):
                    keep = False
                else:
                    # ignore undocumented members if :undoc-members: is not given
                    keep = has_doc or self.options.undoc_members

            # give the user a chance to decide whether this member
            # should be skipped
            if self.env.app:
                # let extensions preprocess docstrings
                try:
                    skip_user = self.env.app.emit_firstresult(
                        'autodoc-skip-member', self.objtype, membername, member,
                        not keep, self.options)
                    if skip_user is not None:
                        keep = not skip_user
                except Exception as exc:
                    logger.warning(__('autodoc: failed to determine %r to be documented, '
                                      'the following exception was raised:\n%s'),
                                   member, exc, type='autodoc')
                    keep = False

            if keep:
                ret.append((membername, member, isattr))

        return ret

    def document_members(self, all_members: bool = False) -> None:
        """Generate reST for member documentation.

        If *all_members* is True, do all members, else those given by
        *self.options.members*.
        """
        # set current namespace for finding members
        self.env.temp_data['autodoc:module'] = self.modname
        if self.objpath:
            self.env.temp_data['autodoc:class'] = self.objpath[0]

        want_all = all_members or self.options.inherited_members or \
            self.options.members is ALL
        # find out which members are documentable
        members_check_module, members = self.get_object_members(want_all)

        # remove members given by exclude-members
        if self.options.exclude_members:
            members = [
                (membername, member) for (membername, member) in members
                if (
                    self.options.exclude_members is ALL or
                    membername not in self.options.exclude_members
                )
            ]

        # document non-skipped members
        memberdocumenters = []  # type: List[Tuple[Documenter, bool]]
        for (mname, member, isattr) in self.filter_members(members, want_all):
            classes = [cls for cls in self.documenters.values()
                       if cls.can_document_member(member, mname, isattr, self)]
            if not classes:
                # don't know how to document this member
                continue
            # prefer the documenter with the highest priority
            classes.sort(key=lambda cls: cls.priority)
            # give explicitly separated module name, so that members
            # of inner classes can be documented
            full_mname = self.modname + '::' + \
                '.'.join(self.objpath + [mname])
            documenter = classes[-1](self.directive, full_mname, self.indent)
            memberdocumenters.append((documenter, isattr))
        member_order = self.options.member_order or \
            self.env.config.autodoc_member_order
        if member_order == 'groupwise':
            # sort by group; relies on stable sort to keep items in the
            # same group sorted alphabetically
            memberdocumenters.sort(key=lambda e: e[0].member_order)
        elif member_order == 'bysource' and self.analyzer:
            # sort by source order, by virtue of the module analyzer
            tagorder = self.analyzer.tagorder

            def keyfunc(entry: Tuple[Documenter, bool]) -> int:
                fullname = entry[0].name.split('::')[1]
                return tagorder.get(fullname, len(tagorder))
            memberdocumenters.sort(key=keyfunc)

        for documenter, isattr in memberdocumenters:
            documenter.generate(
                all_members=True, real_modname=self.real_modname,
                check_module=members_check_module and not isattr)

        # reset current objects
        self.env.temp_data['autodoc:module'] = None
        self.env.temp_data['autodoc:class'] = None

    def generate(self, more_content: Any = None, real_modname: str = None,
                 check_module: bool = False, all_members: bool = False) -> None:
        """Generate reST for the object given by *self.name*, and possibly for
        its members.

        If *more_content* is given, include that content. If *real_modname* is
        given, use that module name to find attribute docs. If *check_module* is
        True, only generate if the object is defined in the module name it is
        imported from. If *all_members* is True, document all members.
        """
        if not self.parse_name():
            # need a module to import
            logger.warning(
                __('don\'t know which module to import for autodocumenting '
                   '%r (try placing a "module" or "currentmodule" directive '
                   'in the document, or giving an explicit module name)') %
                self.name, type='autodoc')
            return

        # now, import the module and get object to document
        if not self.import_object():
            return

        # If there is no real module defined, figure out which to use.
        # The real module is used in the module analyzer to look up the module
        # where the attribute documentation would actually be found in.
        # This is used for situations where you have a module that collects the
        # functions and classes of internal submodules.
        guess_modname = self.get_real_modname()
        self.real_modname = real_modname or guess_modname  # type: str

        # try to also get a source code analyzer for attribute docs
        try:
            self.analyzer = ModuleAnalyzer.for_module(self.real_modname)
            # parse right now, to get PycodeErrors on parsing (results will
            # be cached anyway)
            self.analyzer.find_attr_docs()
        except PycodeError:
            logger.debug('[autodoc] module analyzer failed:', exc_info=True)
            # no source file -- e.g. for builtin and C modules
            self.analyzer = None
            # at least add the module.__file__ as a dependency
            if hasattr(self.module, '__file__') and self.module.__file__:
                self.directive.filename_set.add(self.module.__file__)
        else:
            self.directive.filename_set.add(self.analyzer.srcname)

        if self.real_modname != guess_modname:
            # Add module to dependency list if target object is defined in other module.
            try:
                analyzer = ModuleAnalyzer.for_module(guess_modname)
                self.directive.filename_set.add(analyzer.srcname)
            except PycodeError:
                pass

        # check __module__ of object (for members not given explicitly)
        if check_module:
            if not self.check_module():
                return

        sourcename = self.get_sourcename()

        # make sure that the result starts with an empty line.  This is
        # necessary for some situations where another directive preprocesses
        # reST and no starting newline is present
        self.add_line('', sourcename)

        # format the object's signature, if any
        sig = self.format_signature()

        # generate the directive header and options, if applicable
        self.add_directive_header(sig)
        self.add_line('', sourcename)

        # e.g. the module directive doesn't have content
        self.indent += self.content_indent

        # add all content (from docstrings, attribute docs etc.)
        self.add_content(more_content)

        # document members, if possible
        self.document_members(all_members)


class ModuleDocumenter(Documenter):
    """
    Specialized Documenter subclass for modules.
    """
    objtype = 'module'
    content_indent = ''
    titles_allowed = True

    option_spec = {
        'members': members_option, 'undoc-members': bool_option,
        'noindex': bool_option, 'inherited-members': inherited_members_option,
        'show-inheritance': bool_option, 'synopsis': identity,
        'platform': identity, 'deprecated': bool_option,
        'member-order': identity, 'exclude-members': members_set_option,
        'private-members': bool_option, 'special-members': members_option,
        'imported-members': bool_option, 'ignore-module-all': bool_option
    }  # type: Dict[str, Callable]

    def __init__(self, *args: Any) -> None:
        super().__init__(*args)
        merge_special_members_option(self.options)

    @classmethod
    def can_document_member(cls, member: Any, membername: str, isattr: bool, parent: Any
                            ) -> bool:
        # don't document submodules automatically
        return False

    def resolve_name(self, modname: str, parents: Any, path: str, base: Any
                     ) -> Tuple[str, List[str]]:
        if modname is not None:
            logger.warning(__('"::" in automodule name doesn\'t make sense'),
                           type='autodoc')
        return (path or '') + base, []

    def parse_name(self) -> bool:
        ret = super().parse_name()
        if self.args or self.retann:
            logger.warning(__('signature arguments or return annotation '
                              'given for automodule %s') % self.fullname,
                           type='autodoc')
        return ret

    def add_directive_header(self, sig: str) -> None:
        Documenter.add_directive_header(self, sig)

        sourcename = self.get_sourcename()

        # add some module-specific options
        if self.options.synopsis:
            self.add_line('   :synopsis: ' + self.options.synopsis, sourcename)
        if self.options.platform:
            self.add_line('   :platform: ' + self.options.platform, sourcename)
        if self.options.deprecated:
            self.add_line('   :deprecated:', sourcename)

    def get_object_members(self, want_all: bool) -> Tuple[bool, List[Tuple[str, Any]]]:
        if want_all:
            if (self.options.ignore_module_all or not
                    hasattr(self.object, '__all__')):
                # for implicit module members, check __module__ to avoid
                # documenting imported objects
                return True, get_module_members(self.object)
            else:
                memberlist = self.object.__all__
                # Sometimes __all__ is broken...
                if not isinstance(memberlist, (list, tuple)) or not \
                   all(isinstance(entry, str) for entry in memberlist):
                    logger.warning(
                        __('__all__ should be a list of strings, not %r '
                           '(in module %s) -- ignoring __all__') %
                        (memberlist, self.fullname),
                        type='autodoc'
                    )
                    # fall back to all members
                    return True, get_module_members(self.object)
        else:
            memberlist = self.options.members or []
        ret = []
        for mname in memberlist:
            try:
                ret.append((mname, safe_getattr(self.object, mname)))
            except AttributeError:
                logger.warning(
                    __('missing attribute mentioned in :members: or __all__: '
                       'module %s, attribute %s') %
                    (safe_getattr(self.object, '__name__', '???'), mname),
                    type='autodoc'
                )
        return False, ret


class ModuleLevelDocumenter(Documenter):
    """
    Specialized Documenter subclass for objects on module level (functions,
    classes, data/constants).
    """
    def resolve_name(self, modname: str, parents: Any, path: str, base: Any
                     ) -> Tuple[str, List[str]]:
        if modname is None:
            if path:
                modname = path.rstrip('.')
            else:
                # if documenting a toplevel object without explicit module,
                # it can be contained in another auto directive ...
                modname = self.env.temp_data.get('autodoc:module')
                # ... or in the scope of a module directive
                if not modname:
                    modname = self.env.ref_context.get('py:module')
                # ... else, it stays None, which means invalid
        return modname, parents + [base]


class ClassLevelDocumenter(Documenter):
    """
    Specialized Documenter subclass for objects on class level (methods,
    attributes).
    """
    def resolve_name(self, modname: str, parents: Any, path: str, base: Any
                     ) -> Tuple[str, List[str]]:
        if modname is None:
            if path:
                mod_cls = path.rstrip('.')
            else:
                mod_cls = None
                # if documenting a class-level object without path,
                # there must be a current class, either from a parent
                # auto directive ...
                mod_cls = self.env.temp_data.get('autodoc:class')
                # ... or from a class directive
                if mod_cls is None:
                    mod_cls = self.env.ref_context.get('py:class')
                # ... if still None, there's no way to know
                if mod_cls is None:
                    return None, []
            modname, cls = rpartition(mod_cls, '.')
            parents = [cls]
            # if the module name is still missing, get it like above
            if not modname:
                modname = self.env.temp_data.get('autodoc:module')
            if not modname:
                modname = self.env.ref_context.get('py:module')
            # ... else, it stays None, which means invalid
        return modname, parents + [base]


class DocstringSignatureMixin:
    """
    Mixin for FunctionDocumenter and MethodDocumenter to provide the
    feature of reading the signature from the docstring.
    """

<<<<<<< HEAD
    def _find_signature(self) -> Tuple[str, str]:
=======
    def _find_signature(self, encoding: str = None) -> Tuple[str, str]:
        if encoding is not None:
            warnings.warn("The 'encoding' argument to autodoc.%s._find_signature() is "
                          "deprecated." % self.__class__.__name__,
                          RemovedInSphinx40Warning, stacklevel=2)
>>>>>>> 787fda8e
        docstrings = self.get_doc()
        self._new_docstrings = docstrings[:]
        result = None
        for i, doclines in enumerate(docstrings):
            # no lines in docstring, no match
            if not doclines:
                continue
            # match first line of docstring against signature RE
            match = py_ext_sig_re.match(doclines[0])
            if not match:
                continue
            exmod, path, base, args, retann = match.groups()
            # the base name must match ours
            valid_names = [self.objpath[-1]]  # type: ignore
            if isinstance(self, ClassDocumenter):
                valid_names.append('__init__')
                if hasattr(self.object, '__mro__'):
                    valid_names.extend(cls.__name__ for cls in self.object.__mro__)
            if base not in valid_names:
                continue
            # re-prepare docstring to ignore more leading indentation
            tab_width = self.directive.state.document.settings.tab_width  # type: ignore
            self._new_docstrings[i] = prepare_docstring('\n'.join(doclines[1:]),
                                                        tabsize=tab_width)
            result = args, retann
            # don't look any further
            break
        return result

<<<<<<< HEAD
    def get_doc(self, ignore: int = 1) -> List[List[str]]:
=======
    def get_doc(self, encoding: str = None, ignore: int = None) -> List[List[str]]:
        if encoding is not None:
            warnings.warn("The 'encoding' argument to autodoc.%s.get_doc() is deprecated."
                          % self.__class__.__name__,
                          RemovedInSphinx40Warning, stacklevel=2)
>>>>>>> 787fda8e
        lines = getattr(self, '_new_docstrings', None)
        if lines is not None:
            return lines
        return super().get_doc(ignore)  # type: ignore

    def format_signature(self, **kwargs: Any) -> str:
        if self.args is None and self.env.config.autodoc_docstring_signature:  # type: ignore
            # only act if a signature is not explicitly given already, and if
            # the feature is enabled
            result = self._find_signature()
            if result is not None:
                self.args, self.retann = result
        return super().format_signature(**kwargs)  # type: ignore


class DocstringStripSignatureMixin(DocstringSignatureMixin):
    """
    Mixin for AttributeDocumenter to provide the
    feature of stripping any function signature from the docstring.
    """
    def format_signature(self, **kwargs: Any) -> str:
        if self.args is None and self.env.config.autodoc_docstring_signature:  # type: ignore
            # only act if a signature is not explicitly given already, and if
            # the feature is enabled
            result = self._find_signature()
            if result is not None:
                # Discarding _args is a only difference with
                # DocstringSignatureMixin.format_signature.
                # Documenter.format_signature use self.args value to format.
                _args, self.retann = result
        return super().format_signature(**kwargs)


class FunctionDocumenter(DocstringSignatureMixin, ModuleLevelDocumenter):  # type: ignore
    """
    Specialized Documenter subclass for functions.
    """
    objtype = 'function'
    member_order = 30

    @classmethod
    def can_document_member(cls, member: Any, membername: str, isattr: bool, parent: Any
                            ) -> bool:
        # supports functions, builtins and bound methods exported at the module level
        return (inspect.isfunction(member) or inspect.isbuiltin(member) or
                (inspect.isroutine(member) and isinstance(parent, ModuleDocumenter)))

    def format_args(self, **kwargs: Any) -> str:
        if self.env.config.autodoc_typehints in ('none', 'description'):
            kwargs.setdefault('show_annotation', False)

        unwrapped = inspect.unwrap(self.object)
        if ((inspect.isbuiltin(unwrapped) or inspect.ismethoddescriptor(unwrapped)) and
                not inspect.is_cython_function_or_method(unwrapped)):
            # cannot introspect arguments of a C function or method
            return None
        try:
            if (not inspect.isfunction(unwrapped) and
                    not inspect.ismethod(unwrapped) and
                    not inspect.isbuiltin(unwrapped) and
                    not inspect.is_cython_function_or_method(unwrapped) and
                    not inspect.isclass(unwrapped) and
                    hasattr(unwrapped, '__call__')):
                self.env.app.emit('autodoc-before-process-signature',
                                  unwrapped.__call__, False)
                sig = inspect.signature(unwrapped.__call__)
            else:
                self.env.app.emit('autodoc-before-process-signature', unwrapped, False)
                sig = inspect.signature(unwrapped)
            args = stringify_signature(sig, **kwargs)
        except TypeError:
            if (inspect.is_builtin_class_method(unwrapped, '__new__') and
               inspect.is_builtin_class_method(unwrapped, '__init__')):
                raise TypeError('%r is a builtin class' % unwrapped)

            # if a class should be documented as function (yay duck
            # typing) we try to use the constructor signature as function
            # signature without the first argument.
            try:
                self.env.app.emit('autodoc-before-process-signature',
                                  unwrapped.__new__, True)
                sig = inspect.signature(unwrapped.__new__, bound_method=True)
                args = stringify_signature(sig, show_return_annotation=False, **kwargs)
            except TypeError:
                self.env.app.emit('autodoc-before-process-signature',
                                  unwrapped.__init__, True)
                sig = inspect.signature(unwrapped.__init__, bound_method=True)
                args = stringify_signature(sig, show_return_annotation=False, **kwargs)

        if self.env.config.strip_signature_backslash:
            # escape backslashes for reST
            args = args.replace('\\', '\\\\')
        return args

    def document_members(self, all_members: bool = False) -> None:
        pass

    def add_directive_header(self, sig: str) -> None:
        sourcename = self.get_sourcename()
        if inspect.is_singledispatch_function(self.object):
            self.add_singledispatch_directive_header(sig)
        else:
            super().add_directive_header(sig)

        if inspect.iscoroutinefunction(self.object):
            self.add_line('   :async:', sourcename)

    def add_singledispatch_directive_header(self, sig: str) -> None:
        sourcename = self.get_sourcename()

        # intercept generated directive headers
        # TODO: It is very hacky to use mock to intercept header generation
        with patch.object(self, 'add_line') as add_line:
            super().add_directive_header(sig)

        # output first line of header
        self.add_line(*add_line.call_args_list[0][0])

        # inserts signature of singledispatch'ed functions
        for typ, func in self.object.registry.items():
            if typ is object:
                pass  # default implementation. skipped.
            else:
                self.annotate_to_first_argument(func, typ)

                documenter = FunctionDocumenter(self.directive, '')
                documenter.object = func
                self.add_line('   %s%s' % (self.format_name(),
                                           documenter.format_signature()),
                              sourcename)

        # output remains of directive header
        for call in add_line.call_args_list[1:]:
            self.add_line(*call[0])

    def annotate_to_first_argument(self, func: Callable, typ: Type) -> None:
        """Annotate type hint to the first argument of function if needed."""
        sig = inspect.signature(func)
        if len(sig.parameters) == 0:
            return

        params = list(sig.parameters.values())
        if params[0].annotation is Parameter.empty:
            params[0] = params[0].replace(annotation=typ)
            func.__signature__ = sig.replace(parameters=params)  # type: ignore


class SingledispatchFunctionDocumenter(FunctionDocumenter):
    """
    Used to be a specialized Documenter subclass for singledispatch'ed functions.

    Retained for backwards compatibility, now does the same as the FunctionDocumenter
    """


class DecoratorDocumenter(FunctionDocumenter):
    """
    Specialized Documenter subclass for decorator functions.
    """
    objtype = 'decorator'

    # must be lower than FunctionDocumenter
    priority = -1

    def format_args(self, **kwargs: Any) -> Any:
        args = super().format_args(**kwargs)
        if ',' in args:
            return args
        else:
            return None


class ClassDocumenter(DocstringSignatureMixin, ModuleLevelDocumenter):  # type: ignore
    """
    Specialized Documenter subclass for classes.
    """
    objtype = 'class'
    member_order = 20
    option_spec = {
        'members': members_option, 'undoc-members': bool_option,
        'noindex': bool_option, 'inherited-members': inherited_members_option,
        'show-inheritance': bool_option, 'member-order': identity,
        'exclude-members': members_set_option,
        'private-members': bool_option, 'special-members': members_option,
    }  # type: Dict[str, Callable]

    def __init__(self, *args: Any) -> None:
        super().__init__(*args)
        merge_special_members_option(self.options)

    @classmethod
    def can_document_member(cls, member: Any, membername: str, isattr: bool, parent: Any
                            ) -> bool:
        return isinstance(member, type)

    def import_object(self) -> Any:
        ret = super().import_object()
        # if the class is documented under another name, document it
        # as data/attribute
        if ret:
            if hasattr(self.object, '__name__'):
                self.doc_as_attr = (self.objpath[-1] != self.object.__name__)
            else:
                self.doc_as_attr = True
        return ret

    def format_args(self, **kwargs: Any) -> str:
        if self.env.config.autodoc_typehints in ('none', 'description'):
            kwargs.setdefault('show_annotation', False)

        # for classes, the relevant signature is the __init__ method's
        initmeth = self.get_attr(self.object, '__init__', None)
        # classes without __init__ method, default __init__ or
        # __init__ written in C?
        if initmeth is None or \
                inspect.is_builtin_class_method(self.object, '__init__') or \
                not(inspect.ismethod(initmeth) or inspect.isfunction(initmeth)):
            return None
        try:
            self.env.app.emit('autodoc-before-process-signature', initmeth, True)
            sig = inspect.signature(initmeth, bound_method=True)
            return stringify_signature(sig, show_return_annotation=False, **kwargs)
        except TypeError:
            # still not possible: happens e.g. for old-style classes
            # with __init__ in C
            return None

    def format_signature(self, **kwargs: Any) -> str:
        if self.doc_as_attr:
            return ''

        return super().format_signature(**kwargs)

    def add_directive_header(self, sig: str) -> None:
        sourcename = self.get_sourcename()

        if self.doc_as_attr:
            self.directivetype = 'attribute'
        super().add_directive_header(sig)

        if self.analyzer and '.'.join(self.objpath) in self.analyzer.finals:
            self.add_line('   :final:', sourcename)

        # add inheritance info, if wanted
        if not self.doc_as_attr and self.options.show_inheritance:
            sourcename = self.get_sourcename()
            self.add_line('', sourcename)
            if hasattr(self.object, '__bases__') and len(self.object.__bases__):
                bases = [':class:`%s`' % b.__name__
                         if b.__module__ in ('__builtin__', 'builtins')
                         else ':class:`%s.%s`' % (b.__module__, b.__qualname__)
                         for b in self.object.__bases__]
                self.add_line('   ' + _('Bases: %s') % ', '.join(bases),
                              sourcename)

<<<<<<< HEAD
    def get_doc(self, ignore: int = 1) -> List[List[str]]:
=======
    def get_doc(self, encoding: str = None, ignore: int = None) -> List[List[str]]:
        if encoding is not None:
            warnings.warn("The 'encoding' argument to autodoc.%s.get_doc() is deprecated."
                          % self.__class__.__name__,
                          RemovedInSphinx40Warning, stacklevel=2)
>>>>>>> 787fda8e
        lines = getattr(self, '_new_docstrings', None)
        if lines is not None:
            return lines

        content = self.env.config.autoclass_content

        docstrings = []
        attrdocstring = self.get_attr(self.object, '__doc__', None)
        if attrdocstring:
            docstrings.append(attrdocstring)

        # for classes, what the "docstring" is can be controlled via a
        # config value; the default is only the class docstring
        if content in ('both', 'init'):
            __init__ = self.get_attr(self.object, '__init__', None)
            initdocstring = getdoc(__init__, self.get_attr,
                                   self.env.config.autodoc_inherit_docstrings,
                                   self.parent, self.object_name)
            # for new-style classes, no __init__ means default __init__
            if (initdocstring is not None and
                (initdocstring == object.__init__.__doc__ or  # for pypy
                 initdocstring.strip() == object.__init__.__doc__)):  # for !pypy
                initdocstring = None
            if not initdocstring:
                # try __new__
                __new__ = self.get_attr(self.object, '__new__', None)
                initdocstring = getdoc(__new__, self.get_attr,
                                       self.env.config.autodoc_inherit_docstrings,
                                       self.parent, self.object_name)
                # for new-style classes, no __new__ means default __new__
                if (initdocstring is not None and
                    (initdocstring == object.__new__.__doc__ or  # for pypy
                     initdocstring.strip() == object.__new__.__doc__)):  # for !pypy
                    initdocstring = None
            if initdocstring:
                if content == 'init':
                    docstrings = [initdocstring]
                else:
                    docstrings.append(initdocstring)

        tab_width = self.directive.state.document.settings.tab_width
        return [prepare_docstring(docstring, ignore, tab_width) for docstring in docstrings]

    def add_content(self, more_content: Any, no_docstring: bool = False) -> None:
        if self.doc_as_attr:
            classname = safe_getattr(self.object, '__qualname__', None)
            if not classname:
                classname = safe_getattr(self.object, '__name__', None)
            if classname:
                module = safe_getattr(self.object, '__module__', None)
                parentmodule = safe_getattr(self.parent, '__module__', None)
                if module and module != parentmodule:
                    classname = str(module) + '.' + str(classname)
                content = StringList([_('alias of :class:`%s`') % classname], source='')
                super().add_content(content, no_docstring=True)
        else:
            super().add_content(more_content)

    def document_members(self, all_members: bool = False) -> None:
        if self.doc_as_attr:
            return
        super().document_members(all_members)

    def generate(self, more_content: Any = None, real_modname: str = None,
                 check_module: bool = False, all_members: bool = False) -> None:
        # Do not pass real_modname and use the name from the __module__
        # attribute of the class.
        # If a class gets imported into the module real_modname
        # the analyzer won't find the source of the class, if
        # it looks in real_modname.
        return super().generate(more_content=more_content,
                                check_module=check_module,
                                all_members=all_members)


class ExceptionDocumenter(ClassDocumenter):
    """
    Specialized ClassDocumenter subclass for exceptions.
    """
    objtype = 'exception'
    member_order = 10

    # needs a higher priority than ClassDocumenter
    priority = 10

    @classmethod
    def can_document_member(cls, member: Any, membername: str, isattr: bool, parent: Any
                            ) -> bool:
        return isinstance(member, type) and issubclass(member, BaseException)


class DataDocumenter(ModuleLevelDocumenter):
    """
    Specialized Documenter subclass for data items.
    """
    objtype = 'data'
    member_order = 40
    priority = -10
    option_spec = dict(ModuleLevelDocumenter.option_spec)
    option_spec["annotation"] = annotation_option

    @classmethod
    def can_document_member(cls, member: Any, membername: str, isattr: bool, parent: Any
                            ) -> bool:
        return isinstance(parent, ModuleDocumenter) and isattr

    def add_directive_header(self, sig: str) -> None:
        super().add_directive_header(sig)
        sourcename = self.get_sourcename()
        if not self.options.annotation:
            # obtain annotation for this data
            annotations = getattr(self.parent, '__annotations__', {})
            if annotations and self.objpath[-1] in annotations:
                objrepr = stringify_typehint(annotations.get(self.objpath[-1]))
                self.add_line('   :type: ' + objrepr, sourcename)
            else:
                key = ('.'.join(self.objpath[:-1]), self.objpath[-1])
                if self.analyzer and key in self.analyzer.annotations:
                    self.add_line('   :type: ' + self.analyzer.annotations[key],
                                  sourcename)

            try:
                if self.object is UNINITIALIZED_ATTR:
                    pass
                else:
                    objrepr = object_description(self.object)
                    self.add_line('   :value: ' + objrepr, sourcename)
            except ValueError:
                pass
        elif self.options.annotation is SUPPRESS:
            pass
        else:
            self.add_line('   :annotation: %s' % self.options.annotation,
                          sourcename)

    def document_members(self, all_members: bool = False) -> None:
        pass

    def get_real_modname(self) -> str:
        return self.get_attr(self.parent or self.object, '__module__', None) \
            or self.modname


class DataDeclarationDocumenter(DataDocumenter):
    """
    Specialized Documenter subclass for data that cannot be imported
    because they are declared without initial value (refs: PEP-526).
    """
    objtype = 'datadecl'
    directivetype = 'data'
    member_order = 60

    # must be higher than AttributeDocumenter
    priority = 11

    @classmethod
    def can_document_member(cls, member: Any, membername: str, isattr: bool, parent: Any
                            ) -> bool:
        """This documents only INSTANCEATTR members."""
        return (isinstance(parent, ModuleDocumenter) and
                isattr and
                member is INSTANCEATTR)

    def import_object(self) -> bool:
        """Never import anything."""
        # disguise as a data
        self.objtype = 'data'
        self.object = UNINITIALIZED_ATTR
        try:
            # import module to obtain type annotation
            self.parent = importlib.import_module(self.modname)
        except ImportError:
            pass

        return True

    def add_content(self, more_content: Any, no_docstring: bool = False) -> None:
        """Never try to get a docstring from the object."""
        super().add_content(more_content, no_docstring=True)


class MethodDocumenter(DocstringSignatureMixin, ClassLevelDocumenter):  # type: ignore
    """
    Specialized Documenter subclass for methods (normal, static and class).
    """
    objtype = 'method'
    directivetype = 'method'
    member_order = 50
    priority = 1  # must be more than FunctionDocumenter

    @classmethod
    def can_document_member(cls, member: Any, membername: str, isattr: bool, parent: Any
                            ) -> bool:
        return inspect.isroutine(member) and \
            not isinstance(parent, ModuleDocumenter)

    def import_object(self) -> Any:
        ret = super().import_object()
        if not ret:
            return ret

        # to distinguish classmethod/staticmethod
        obj = self.parent.__dict__.get(self.object_name)
        if obj is None:
            obj = self.object

        if (inspect.isclassmethod(obj) or
                inspect.isstaticmethod(obj, cls=self.parent, name=self.object_name)):
            # document class and static members before ordinary ones
            self.member_order = self.member_order - 1

        return ret

    def format_args(self, **kwargs: Any) -> str:
        if self.env.config.autodoc_typehints in ('none', 'description'):
            kwargs.setdefault('show_annotation', False)

        unwrapped = inspect.unwrap(self.object)
        if ((inspect.isbuiltin(unwrapped) or inspect.ismethoddescriptor(unwrapped)) and
                not inspect.is_cython_function_or_method(unwrapped)):
            # can never get arguments of a C function or method
            return None
        if inspect.isstaticmethod(unwrapped, cls=self.parent, name=self.object_name):
            self.env.app.emit('autodoc-before-process-signature', unwrapped, False)
            sig = inspect.signature(unwrapped, bound_method=False)
        else:
            self.env.app.emit('autodoc-before-process-signature', unwrapped, True)
            sig = inspect.signature(unwrapped, bound_method=True)
        args = stringify_signature(sig, **kwargs)

        if self.env.config.strip_signature_backslash:
            # escape backslashes for reST
            args = args.replace('\\', '\\\\')
        return args

    def add_directive_header(self, sig: str) -> None:
        meth = self.parent.__dict__.get(self.objpath[-1])
        if inspect.is_singledispatch_method(meth):
            self.add_singledispatch_directive_header(sig)
        else:
            super().add_directive_header(sig)

        sourcename = self.get_sourcename()
        obj = self.parent.__dict__.get(self.object_name, self.object)
        if inspect.isabstractmethod(obj):
            self.add_line('   :abstractmethod:', sourcename)
        if inspect.iscoroutinefunction(obj):
            self.add_line('   :async:', sourcename)
        if inspect.isclassmethod(obj):
            self.add_line('   :classmethod:', sourcename)
        if inspect.isstaticmethod(obj, cls=self.parent, name=self.object_name):
            self.add_line('   :staticmethod:', sourcename)
        if self.analyzer and '.'.join(self.objpath) in self.analyzer.finals:
            self.add_line('   :final:', sourcename)

    def document_members(self, all_members: bool = False) -> None:
        pass

    def add_singledispatch_directive_header(self, sig: str) -> None:
        sourcename = self.get_sourcename()

        # intercept generated directive headers
        # TODO: It is very hacky to use mock to intercept header generation
        with patch.object(self, 'add_line') as add_line:
            super().add_directive_header(sig)

        # output first line of header
        self.add_line(*add_line.call_args_list[0][0])

        # inserts signature of singledispatch'ed functions
        meth = self.parent.__dict__.get(self.objpath[-1])
        for typ, func in meth.dispatcher.registry.items():
            if typ is object:
                pass  # default implementation. skipped.
            else:
                self.annotate_to_first_argument(func, typ)

                documenter = MethodDocumenter(self.directive, '')
                documenter.object = func
                self.add_line('   %s%s' % (self.format_name(),
                                           documenter.format_signature()),
                              sourcename)

        # output remains of directive header
        for call in add_line.call_args_list[1:]:
            self.add_line(*call[0])

    def annotate_to_first_argument(self, func: Callable, typ: Type) -> None:
        """Annotate type hint to the first argument of function if needed."""
        sig = inspect.signature(func)
        if len(sig.parameters) == 1:
            return

        params = list(sig.parameters.values())
        if params[1].annotation is Parameter.empty:
            params[1] = params[1].replace(annotation=typ)
            func.__signature__ = sig.replace(parameters=params)  # type: ignore


class SingledispatchMethodDocumenter(MethodDocumenter):
    """
    Used to be a specialized Documenter subclass for singledispatch'ed methods.

    Retained for backwards compatibility, now does the same as the MethodDocumenter
    """


class AttributeDocumenter(DocstringStripSignatureMixin, ClassLevelDocumenter):  # type: ignore
    """
    Specialized Documenter subclass for attributes.
    """
    objtype = 'attribute'
    member_order = 60
    option_spec = dict(ModuleLevelDocumenter.option_spec)
    option_spec["annotation"] = annotation_option

    # must be higher than the MethodDocumenter, else it will recognize
    # some non-data descriptors as methods
    priority = 10

    @staticmethod
    def is_function_or_method(obj: Any) -> bool:
        return inspect.isfunction(obj) or inspect.isbuiltin(obj) or inspect.ismethod(obj)

    @classmethod
    def can_document_member(cls, member: Any, membername: str, isattr: bool, parent: Any
                            ) -> bool:
        if inspect.isattributedescriptor(member):
            return True
        elif (not isinstance(parent, ModuleDocumenter) and
              not inspect.isroutine(member) and
              not isinstance(member, type)):
            return True
        else:
            return False

    def document_members(self, all_members: bool = False) -> None:
        pass

    def import_object(self) -> Any:
        ret = super().import_object()
        if inspect.isenumattribute(self.object):
            self.object = self.object.value
        if inspect.isattributedescriptor(self.object):
            self._datadescriptor = True
        else:
            # if it's not a data descriptor
            self._datadescriptor = False
        return ret

    def get_real_modname(self) -> str:
        return self.get_attr(self.parent or self.object, '__module__', None) \
            or self.modname

    def add_directive_header(self, sig: str) -> None:
        super().add_directive_header(sig)
        sourcename = self.get_sourcename()
        if not self.options.annotation:
            # obtain type annotation for this attribute
            annotations = getattr(self.parent, '__annotations__', {})
            if annotations and self.objpath[-1] in annotations:
                objrepr = stringify_typehint(annotations.get(self.objpath[-1]))
                self.add_line('   :type: ' + objrepr, sourcename)
            else:
                key = ('.'.join(self.objpath[:-1]), self.objpath[-1])
                if self.analyzer and key in self.analyzer.annotations:
                    self.add_line('   :type: ' + self.analyzer.annotations[key],
                                  sourcename)

            # data descriptors do not have useful values
            if not self._datadescriptor:
                try:
                    if self.object is INSTANCEATTR:
                        pass
                    else:
                        objrepr = object_description(self.object)
                        self.add_line('   :value: ' + objrepr, sourcename)
                except ValueError:
                    pass
        elif self.options.annotation is SUPPRESS:
            pass
        else:
            self.add_line('   :annotation: %s' % self.options.annotation, sourcename)

    def add_content(self, more_content: Any, no_docstring: bool = False) -> None:
        if not self._datadescriptor:
            # if it's not a data descriptor, its docstring is very probably the
            # wrong thing to display
            no_docstring = True
        super().add_content(more_content, no_docstring)


class PropertyDocumenter(DocstringStripSignatureMixin, ClassLevelDocumenter):  # type: ignore
    """
    Specialized Documenter subclass for properties.
    """
    objtype = 'property'
    directivetype = 'method'
    member_order = 60

    # before AttributeDocumenter
    priority = AttributeDocumenter.priority + 1

    @classmethod
    def can_document_member(cls, member: Any, membername: str, isattr: bool, parent: Any
                            ) -> bool:
        return inspect.isproperty(member) and isinstance(parent, ClassDocumenter)

    def document_members(self, all_members: bool = False) -> None:
        pass

    def get_real_modname(self) -> str:
        return self.get_attr(self.parent or self.object, '__module__', None) \
            or self.modname

    def add_directive_header(self, sig: str) -> None:
        super().add_directive_header(sig)
        sourcename = self.get_sourcename()
        if inspect.isabstractmethod(self.object):
            self.add_line('   :abstractmethod:', sourcename)
        self.add_line('   :property:', sourcename)


class InstanceAttributeDocumenter(AttributeDocumenter):
    """
    Specialized Documenter subclass for attributes that cannot be imported
    because they are instance attributes (e.g. assigned in __init__).
    """
    objtype = 'instanceattribute'
    directivetype = 'attribute'
    member_order = 60

    # must be higher than AttributeDocumenter
    priority = 11

    @classmethod
    def can_document_member(cls, member: Any, membername: str, isattr: bool, parent: Any
                            ) -> bool:
        """This documents only INSTANCEATTR members."""
        return (not isinstance(parent, ModuleDocumenter) and
                isattr and
                member is INSTANCEATTR)

    def import_object(self) -> bool:
        """Never import anything."""
        # disguise as an attribute
        self.objtype = 'attribute'
        self.object = INSTANCEATTR
        self._datadescriptor = False
        return True

    def add_content(self, more_content: Any, no_docstring: bool = False) -> None:
        """Never try to get a docstring from the object."""
        super().add_content(more_content, no_docstring=True)


class SlotsAttributeDocumenter(AttributeDocumenter):
    """
    Specialized Documenter subclass for attributes that cannot be imported
    because they are attributes in __slots__.
    """
    objtype = 'slotsattribute'
    directivetype = 'attribute'
    member_order = 60

    # must be higher than AttributeDocumenter
    priority = 11

    @classmethod
    def can_document_member(cls, member: Any, membername: str, isattr: bool, parent: Any
                            ) -> bool:
        """This documents only SLOTSATTR members."""
        return member is SLOTSATTR

    def import_object(self) -> Any:
        """Never import anything."""
        # disguise as an attribute
        self.objtype = 'attribute'
        self._datadescriptor = True

        with mock(self.env.config.autodoc_mock_imports):
            try:
                ret = import_object(self.modname, self.objpath[:-1], 'class',
                                    attrgetter=self.get_attr,
                                    warningiserror=self.env.config.autodoc_warningiserror)
                self.module, _, _, self.parent = ret
                return True
            except ImportError as exc:
                logger.warning(exc.args[0], type='autodoc', subtype='import_object')
                self.env.note_reread()
                return False

<<<<<<< HEAD
    def get_doc(self, ignore: int = 1) -> List[List[str]]:
=======
    def get_doc(self, encoding: str = None, ignore: int = None) -> List[List[str]]:
>>>>>>> 787fda8e
        """Decode and return lines of the docstring(s) for the object."""
        if ignore is not None:
            warnings.warn("The 'ignore' argument to autodoc.%s.get_doc() is deprecated."
                          % self.__class__.__name__,
                          RemovedInSphinx50Warning, stacklevel=2)
        name = self.objpath[-1]
        __slots__ = safe_getattr(self.parent, '__slots__', [])
        if isinstance(__slots__, dict) and isinstance(__slots__.get(name), str):
            docstring = prepare_docstring(__slots__[name])
            return [docstring]
        else:
            return []


def get_documenters(app: Sphinx) -> Dict[str, Type[Documenter]]:
    """Returns registered Documenter classes"""
    warnings.warn("get_documenters() is deprecated.", RemovedInSphinx50Warning, stacklevel=2)
    return app.registry.documenters


def autodoc_attrgetter(app: Sphinx, obj: Any, name: str, *defargs: Any) -> Any:
    """Alternative getattr() for types"""
    for typ, func in app.registry.autodoc_attrgettrs.items():
        if isinstance(obj, typ):
            return func(obj, name, *defargs)

    return safe_getattr(obj, name, *defargs)


def setup(app: Sphinx) -> Dict[str, Any]:
    app.add_autodocumenter(ModuleDocumenter)
    app.add_autodocumenter(ClassDocumenter)
    app.add_autodocumenter(ExceptionDocumenter)
    app.add_autodocumenter(DataDocumenter)
    app.add_autodocumenter(DataDeclarationDocumenter)
    app.add_autodocumenter(FunctionDocumenter)
    app.add_autodocumenter(DecoratorDocumenter)
    app.add_autodocumenter(MethodDocumenter)
    app.add_autodocumenter(AttributeDocumenter)
    app.add_autodocumenter(PropertyDocumenter)
    app.add_autodocumenter(InstanceAttributeDocumenter)
    app.add_autodocumenter(SlotsAttributeDocumenter)

    app.add_config_value('autoclass_content', 'class', True, ENUM('both', 'class', 'init'))
    app.add_config_value('autodoc_member_order', 'alphabetic', True)
    app.add_config_value('autodoc_default_options', {}, True)
    app.add_config_value('autodoc_docstring_signature', True, True)
    app.add_config_value('autodoc_mock_imports', [], True)
    app.add_config_value('autodoc_typehints', "signature", True,
                         ENUM("signature", "description", "none"))
    app.add_config_value('autodoc_warningiserror', True, True)
    app.add_config_value('autodoc_inherit_docstrings', True, True)
    app.add_event('autodoc-before-process-signature')
    app.add_event('autodoc-process-docstring')
    app.add_event('autodoc-process-signature')
    app.add_event('autodoc-skip-member')

    app.setup_extension('sphinx.ext.autodoc.type_comment')
    app.setup_extension('sphinx.ext.autodoc.typehints')

    return {'version': sphinx.__display_version__, 'parallel_read_safe': True}<|MERGE_RESOLUTION|>--- conflicted
+++ resolved
@@ -428,21 +428,12 @@
             # etc. don't support a prepended module name
             self.add_line('   :module: %s' % self.modname, sourcename)
 
-<<<<<<< HEAD
-    def get_doc(self, ignore: int = 1) -> List[List[str]]:
+    def get_doc(self, ignore: int = None) -> List[List[str]]:
         """Decode and return lines of the docstring(s) for the object."""
-=======
-    def get_doc(self, encoding: str = None, ignore: int = None) -> List[List[str]]:
-        """Decode and return lines of the docstring(s) for the object."""
-        if encoding is not None:
-            warnings.warn("The 'encoding' argument to autodoc.%s.get_doc() is deprecated."
-                          % self.__class__.__name__,
-                          RemovedInSphinx40Warning, stacklevel=2)
         if ignore is not None:
             warnings.warn("The 'ignore' argument to autodoc.%s.get_doc() is deprecated."
                           % self.__class__.__name__,
                           RemovedInSphinx50Warning, stacklevel=2)
->>>>>>> 787fda8e
         docstring = getdoc(self.object, self.get_attr,
                            self.env.config.autodoc_inherit_docstrings,
                            self.parent, self.object_name)
@@ -953,15 +944,7 @@
     feature of reading the signature from the docstring.
     """
 
-<<<<<<< HEAD
     def _find_signature(self) -> Tuple[str, str]:
-=======
-    def _find_signature(self, encoding: str = None) -> Tuple[str, str]:
-        if encoding is not None:
-            warnings.warn("The 'encoding' argument to autodoc.%s._find_signature() is "
-                          "deprecated." % self.__class__.__name__,
-                          RemovedInSphinx40Warning, stacklevel=2)
->>>>>>> 787fda8e
         docstrings = self.get_doc()
         self._new_docstrings = docstrings[:]
         result = None
@@ -991,15 +974,7 @@
             break
         return result
 
-<<<<<<< HEAD
-    def get_doc(self, ignore: int = 1) -> List[List[str]]:
-=======
-    def get_doc(self, encoding: str = None, ignore: int = None) -> List[List[str]]:
-        if encoding is not None:
-            warnings.warn("The 'encoding' argument to autodoc.%s.get_doc() is deprecated."
-                          % self.__class__.__name__,
-                          RemovedInSphinx40Warning, stacklevel=2)
->>>>>>> 787fda8e
+    def get_doc(self, ignore: int = None) -> List[List[str]]:
         lines = getattr(self, '_new_docstrings', None)
         if lines is not None:
             return lines
@@ -1255,15 +1230,7 @@
                 self.add_line('   ' + _('Bases: %s') % ', '.join(bases),
                               sourcename)
 
-<<<<<<< HEAD
-    def get_doc(self, ignore: int = 1) -> List[List[str]]:
-=======
-    def get_doc(self, encoding: str = None, ignore: int = None) -> List[List[str]]:
-        if encoding is not None:
-            warnings.warn("The 'encoding' argument to autodoc.%s.get_doc() is deprecated."
-                          % self.__class__.__name__,
-                          RemovedInSphinx40Warning, stacklevel=2)
->>>>>>> 787fda8e
+    def get_doc(self, ignore: int = None) -> List[List[str]]:
         lines = getattr(self, '_new_docstrings', None)
         if lines is not None:
             return lines
@@ -1756,11 +1723,7 @@
                 self.env.note_reread()
                 return False
 
-<<<<<<< HEAD
-    def get_doc(self, ignore: int = 1) -> List[List[str]]:
-=======
-    def get_doc(self, encoding: str = None, ignore: int = None) -> List[List[str]]:
->>>>>>> 787fda8e
+    def get_doc(self, ignore: int = None) -> List[List[str]]:
         """Decode and return lines of the docstring(s) for the object."""
         if ignore is not None:
             warnings.warn("The 'ignore' argument to autodoc.%s.get_doc() is deprecated."
