--- conflicted
+++ resolved
@@ -18,17 +18,10 @@
 from docutils.statemachine import StringList
 
 import sphinx
-<<<<<<< HEAD
+from sphinx.application import Sphinx
 from sphinx.config import ENUM
 from sphinx.deprecation import RemovedInSphinx40Warning
-=======
-from sphinx.application import Sphinx
-from sphinx.config import Config, ENUM
-from sphinx.deprecation import (
-    RemovedInSphinx30Warning, RemovedInSphinx40Warning, deprecated_alias
-)
 from sphinx.environment import BuildEnvironment
->>>>>>> e25d77e9
 from sphinx.ext.autodoc.importer import import_object, get_object_members
 from sphinx.ext.autodoc.mock import mock
 from sphinx.locale import _, __
@@ -1503,44 +1496,7 @@
     return safe_getattr(obj, name, *defargs)
 
 
-<<<<<<< HEAD
-def setup(app):
-    # type: (Sphinx) -> Dict[str, Any]
-=======
-def merge_autodoc_default_flags(app: Sphinx, config: Config) -> None:
-    """This merges the autodoc_default_flags to autodoc_default_options."""
-    if not config.autodoc_default_flags:
-        return
-
-    # Note: this option will be removed in Sphinx-4.0.  But I marked this as
-    # RemovedInSphinx *30* Warning because we have to emit warnings for users
-    # who will be still in use with Sphinx-3.x.  So we should replace this by
-    # logger.warning() on 3.0.0 release.
-    warnings.warn('autodoc_default_flags is now deprecated. '
-                  'Please use autodoc_default_options instead.',
-                  RemovedInSphinx30Warning, stacklevel=2)
-
-    for option in config.autodoc_default_flags:
-        if isinstance(option, str):
-            config.autodoc_default_options[option] = None
-        else:
-            logger.warning(
-                __("Ignoring invalid option in autodoc_default_flags: %r"),
-                option, type='autodoc'
-            )
-
-
-from sphinx.ext.autodoc.mock import _MockImporter  # NOQA
-
-deprecated_alias('sphinx.ext.autodoc',
-                 {
-                     '_MockImporter': _MockImporter,
-                 },
-                 RemovedInSphinx40Warning)
-
-
 def setup(app: Sphinx) -> Dict[str, Any]:
->>>>>>> e25d77e9
     app.add_autodocumenter(ModuleDocumenter)
     app.add_autodocumenter(ClassDocumenter)
     app.add_autodocumenter(ExceptionDocumenter)
