--- conflicted
+++ resolved
@@ -26,11 +26,6 @@
 from sphinx import package_dir
 from sphinx.errors import ThemeError
 
-<<<<<<< HEAD
-import alabaster
-
-=======
->>>>>>> 6ef4bd3e
 NODEFAULT = object()
 THEMECONF = 'theme.conf'
 
@@ -86,7 +81,6 @@
                 # alabaster theme also requires 'alabaster' extension, it will be loaded
                 # at sphinx.application module.
             elif name == 'sphinx_rtd_theme':
-                import sphinx_rtd_theme
                 themedir = sphinx_rtd_theme.get_html_theme_path()
             else:
                 raise NotImplementedError('Programming Error')
