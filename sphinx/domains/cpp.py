--- conflicted
+++ resolved
@@ -12,13 +12,8 @@
 import re
 from copy import deepcopy
 
-<<<<<<< HEAD
-from docutils import nodes
+from docutils import nodes, utils
 from docutils.parsers.rst import directives
-=======
-from docutils import nodes, utils
-from docutils.parsers.rst import Directive, directives
->>>>>>> 6df16e9d
 from six import iteritems, text_type
 
 from sphinx import addnodes
