--- conflicted
+++ resolved
@@ -17,10 +17,7 @@
 from docutils.transforms.references import DanglingReferences
 from docutils.writers import UnfilteredWriter
 
-<<<<<<< HEAD
-=======
-from sphinx.deprecation import RemovedInSphinx30Warning, RemovedInSphinx40Warning
->>>>>>> 73a93f89
+from sphinx.deprecation import RemovedInSphinx40Warning
 from sphinx.transforms import (
     AutoIndexUpgrader, DoctreeReadEvent, FigureAligner, SphinxTransformer
 )
@@ -169,22 +166,7 @@
             if transform in self.transforms:
                 self.transforms.remove(transform)
 
-<<<<<<< HEAD
         super().__init__(app, *args, **kwargs)
-=======
-    def set_lineno_for_reporter(self, lineno):
-        # type: (int) -> None
-        """Stores the source line number of original text."""
-        warnings.warn('SphinxI18nReader.set_lineno_for_reporter() is deprecated.',
-                      RemovedInSphinx30Warning, stacklevel=2)
-
-    @property
-    def line(self):
-        # type: () -> int
-        warnings.warn('SphinxI18nReader.line is deprecated.',
-                      RemovedInSphinx30Warning, stacklevel=2)
-        return 0
->>>>>>> 73a93f89
 
 
 class SphinxDummyWriter(UnfilteredWriter):
