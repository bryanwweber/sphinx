# -*- coding: utf-8 -*-
"""
    sphinx.cmdline
    ~~~~~~~~~~~~~~

    sphinx-build command-line handling.

    :copyright: Copyright 2007-2018 by the Sphinx team, see AUTHORS.
    :license: BSD, see LICENSE for details.
"""
from __future__ import print_function

import sys
<<<<<<< HEAD
import warnings
=======
import traceback
from typing import TYPE_CHECKING
>>>>>>> a2bce159

from sphinx.cmd import build
from sphinx.deprecation import RemovedInSphinx30Warning

<<<<<<< HEAD
if False:
    # For type annotation
    import argparse  # NOQA
=======
if TYPE_CHECKING:
>>>>>>> a2bce159
    from typing import Any, IO, List, Union  # NOQA
    from sphinx.application import Sphinx  # NOQA


def handle_exception(app, args, exception, stderr=sys.stderr):
    # type: (Sphinx, Any, Union[Exception, KeyboardInterrupt], IO) -> None
    warnings.warn('sphinx.cmdline module is deprecated. Use sphinx.cmd.build instead.',
                  RemovedInSphinx30Warning)
    build.handle_exception(app, args, exception, stderr)


def jobs_argument(value):
    # type: (str) -> int
    warnings.warn('sphinx.cmdline module is deprecated. Use sphinx.cmd.build instead.',
                  RemovedInSphinx30Warning)
    return build.jobs_argument(value)


def get_parser():
    # type: () -> argparse.ArgumentParser
    warnings.warn('sphinx.cmdline module is deprecated. Use sphinx.cmd.build instead.',
                  RemovedInSphinx30Warning)
    return build.get_parser()


def main(argv=sys.argv[1:]):  # type: ignore
    # type: (List[unicode]) -> int
    warnings.warn('sphinx.cmdline module is deprecated. Use sphinx.cmd.build instead.',
                  RemovedInSphinx30Warning)
    return build.main(argv)<|MERGE_RESOLUTION|>--- conflicted
+++ resolved
@@ -11,23 +11,14 @@
 from __future__ import print_function
 
 import sys
-<<<<<<< HEAD
 import warnings
-=======
-import traceback
 from typing import TYPE_CHECKING
->>>>>>> a2bce159
 
 from sphinx.cmd import build
 from sphinx.deprecation import RemovedInSphinx30Warning
 
-<<<<<<< HEAD
-if False:
-    # For type annotation
+if TYPE_CHECKING:
     import argparse  # NOQA
-=======
-if TYPE_CHECKING:
->>>>>>> a2bce159
     from typing import Any, IO, List, Union  # NOQA
     from sphinx.application import Sphinx  # NOQA
 
