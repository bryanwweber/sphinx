"""
    sphinx.util.docutils
    ~~~~~~~~~~~~~~~~~~~~

    Utility functions for docutils.

    :copyright: Copyright 2007-2019 by the Sphinx team, see AUTHORS.
    :license: BSD, see LICENSE for details.
"""

import os
import re
from contextlib import contextmanager
from copy import copy
from distutils.version import LooseVersion
from os import path
from types import ModuleType
from typing import Any, Callable, Dict, Generator, IO, List, Set, Tuple, Type
from typing import cast

import docutils
from docutils import nodes
from docutils.io import FileOutput
<<<<<<< HEAD
from docutils.parsers.rst import Directive, directives, roles
from docutils.statemachine import StateMachine
=======
from docutils.nodes import Element, Node, system_message
from docutils.parsers.rst import Directive, directives, roles, convert_directive_function
from docutils.parsers.rst.states import Inliner
from docutils.statemachine import StateMachine, State, StringList
>>>>>>> 5cabe8be
from docutils.utils import Reporter, unescape

from sphinx.errors import SphinxError
from sphinx.util import logging
from sphinx.util.typing import RoleFunction

logger = logging.getLogger(__name__)
report_re = re.compile('^(.+?:(?:\\d+)?): \\((DEBUG|INFO|WARNING|ERROR|SEVERE)/(\\d+)?\\) ')

if False:
    # For type annotation
    from sphinx.builders import Builder
    from sphinx.config import Config
    from sphinx.environment import BuildEnvironment


__version_info__ = tuple(LooseVersion(docutils.__version__).version)
additional_nodes = set()  # type: Set[Type[nodes.Element]]


@contextmanager
def docutils_namespace() -> Generator[None, None, None]:
    """Create namespace for reST parsers."""
    try:
        _directives = copy(directives._directives)  # type: ignore
        _roles = copy(roles._roles)  # type: ignore

        yield
    finally:
        directives._directives = _directives  # type: ignore
        roles._roles = _roles  # type: ignore

        for node in list(additional_nodes):
            unregister_node(node)
            additional_nodes.discard(node)


def is_directive_registered(name: str) -> bool:
    """Check the *name* directive is already registered."""
    return name in directives._directives  # type: ignore


def register_directive(name: str, directive: Type[Directive]) -> None:
    """Register a directive to docutils.

    This modifies global state of docutils.  So it is better to use this
    inside ``docutils_namespace()`` to prevent side-effects.
    """
    directives.register_directive(name, directive)


def is_role_registered(name: str) -> bool:
    """Check the *name* role is already registered."""
    return name in roles._roles  # type: ignore


def register_role(name: str, role: RoleFunction) -> None:
    """Register a role to docutils.

    This modifies global state of docutils.  So it is better to use this
    inside ``docutils_namespace()`` to prevent side-effects.
    """
    roles.register_local_role(name, role)


def unregister_role(name: str) -> None:
    """Unregister a role from docutils."""
    roles._roles.pop(name, None)  # type: ignore


def is_node_registered(node: Type[Element]) -> bool:
    """Check the *node* is already registered."""
    return hasattr(nodes.GenericNodeVisitor, 'visit_' + node.__name__)


def register_node(node: Type[Element]) -> None:
    """Register a node to docutils.

    This modifies global state of some visitors.  So it is better to use this
    inside ``docutils_namespace()`` to prevent side-effects.
    """
    if not hasattr(nodes.GenericNodeVisitor, 'visit_' + node.__name__):
        nodes._add_node_class_names([node.__name__])  # type: ignore
        additional_nodes.add(node)


def unregister_node(node: Type[Element]) -> None:
    """Unregister a node from docutils.

    This is inverse of ``nodes._add_nodes_class_names()``.
    """
    if hasattr(nodes.GenericNodeVisitor, 'visit_' + node.__name__):
        delattr(nodes.GenericNodeVisitor, "visit_" + node.__name__)
        delattr(nodes.GenericNodeVisitor, "depart_" + node.__name__)
        delattr(nodes.SparseNodeVisitor, 'visit_' + node.__name__)
        delattr(nodes.SparseNodeVisitor, 'depart_' + node.__name__)


@contextmanager
def patched_get_language() -> Generator[None, None, None]:
    """Patch docutils.languages.get_language() temporarily.

    This ignores the second argument ``reporter`` to suppress warnings.
    refs: https://github.com/sphinx-doc/sphinx/issues/3788
    """
    from docutils.languages import get_language

    def patched_get_language(language_code: str, reporter: Reporter = None) -> Any:
        return get_language(language_code)

    try:
        docutils.languages.get_language = patched_get_language
        yield
    finally:
        # restore original implementations
        docutils.languages.get_language = get_language


@contextmanager
def using_user_docutils_conf(confdir: str) -> Generator[None, None, None]:
    """Let docutils know the location of ``docutils.conf`` for Sphinx."""
    try:
        docutilsconfig = os.environ.get('DOCUTILSCONFIG', None)
        if confdir:
            os.environ['DOCUTILSCONFIG'] = path.join(path.abspath(confdir), 'docutils.conf')

        yield
    finally:
        if docutilsconfig is None:
            os.environ.pop('DOCUTILSCONFIG', None)
        else:
            os.environ['DOCUTILSCONFIG'] = docutilsconfig


@contextmanager
def patch_docutils(confdir: str = None) -> Generator[None, None, None]:
    """Patch to docutils temporarily."""
    with patched_get_language(), using_user_docutils_conf(confdir):
        yield


class ElementLookupError(Exception):
    pass


class sphinx_domains:
    """Monkey-patch directive and role dispatch, so that domain-specific
    markup takes precedence.
    """
    def __init__(self, env: "BuildEnvironment") -> None:
        self.env = env
        self.directive_func = None  # type: Callable
        self.roles_func = None  # type: Callable

    def __enter__(self) -> None:
        self.enable()

    def __exit__(self, exc_type: Type[Exception], exc_value: Exception, traceback: Any) -> bool:  # NOQA
        self.disable()
        return True

    def enable(self) -> None:
        self.directive_func = directives.directive
        self.role_func = roles.role

        directives.directive = self.lookup_directive  # type: ignore
        roles.role = self.lookup_role  # type: ignore

    def disable(self) -> None:
        directives.directive = self.directive_func
        roles.role = self.role_func

    def lookup_domain_element(self, type: str, name: str) -> Any:
        """Lookup a markup element (directive or role), given its name which can
        be a full name (with domain).
        """
        name = name.lower()
        # explicit domain given?
        if ':' in name:
            domain_name, name = name.split(':', 1)
            if domain_name in self.env.domains:
                domain = self.env.get_domain(domain_name)
                element = getattr(domain, type)(name)
                if element is not None:
                    return element, []
        # else look in the default domain
        else:
            def_domain = self.env.temp_data.get('default_domain')
            if def_domain is not None:
                element = getattr(def_domain, type)(name)
                if element is not None:
                    return element, []

        # always look in the std domain
        element = getattr(self.env.get_domain('std'), type)(name)
        if element is not None:
            return element, []

        raise ElementLookupError

    def lookup_directive(self, name: str, lang_module: ModuleType, document: nodes.document) -> Tuple[Type[Directive], List[system_message]]:  # NOQA
        try:
            return self.lookup_domain_element('directive', name)
        except ElementLookupError:
            return self.directive_func(name, lang_module, document)

    def lookup_role(self, name: str, lang_module: ModuleType, lineno: int, reporter: Reporter) -> Tuple[RoleFunction, List[system_message]]:  # NOQA
        try:
            return self.lookup_domain_element('role', name)
        except ElementLookupError:
            return self.role_func(name, lang_module, lineno, reporter)


class WarningStream:
    def write(self, text: str) -> None:
        matched = report_re.search(text)
        if not matched:
            logger.warning(text.rstrip("\r\n"))
        else:
            location, type, level = matched.groups()
            message = report_re.sub('', text).rstrip()
            logger.log(type, message, location=location)


class LoggingReporter(Reporter):
    @classmethod
    def from_reporter(cls, reporter: Reporter) -> "LoggingReporter":
        """Create an instance of LoggingReporter from other reporter object."""
        return cls(reporter.source, reporter.report_level, reporter.halt_level,
                   reporter.debug_flag, reporter.error_handler)

    def __init__(self, source: str, report_level: int = Reporter.WARNING_LEVEL,
                 halt_level: int = Reporter.SEVERE_LEVEL, debug: bool = False,
                 error_handler: str = 'backslashreplace') -> None:
        stream = cast(IO, WarningStream())
        super().__init__(source, report_level, halt_level,
                         stream, debug, error_handler=error_handler)


class NullReporter(Reporter):
    """A dummy reporter; write nothing."""

    def __init__(self) -> None:
        super().__init__('', 999, 4)


def is_html5_writer_available() -> bool:
    return __version_info__ > (0, 13, 0)


<<<<<<< HEAD
=======
def directive_helper(obj: Any, has_content: bool = None, argument_spec: Tuple[int, int, bool] = None, **option_spec) -> Any:  # NOQA
    warnings.warn('function based directive support is now deprecated. '
                  'Use class based directive instead.',
                  RemovedInSphinx30Warning)

    if isinstance(obj, (types.FunctionType, types.MethodType)):
        obj.content = has_content                       # type: ignore
        obj.arguments = argument_spec or (0, 0, False)  # type: ignore
        obj.options = option_spec                       # type: ignore
        return convert_directive_function(obj)
    else:
        if has_content or argument_spec or option_spec:
            raise ExtensionError(__('when adding directive classes, no '
                                    'additional arguments may be given'))
        return obj


>>>>>>> 5cabe8be
@contextmanager
def switch_source_input(state: State, content: StringList) -> Generator[None, None, None]:
    """Switch current source input of state temporarily."""
    try:
        # remember the original ``get_source_and_line()`` method
        get_source_and_line = state.memo.reporter.get_source_and_line  # type: ignore

        # replace it by new one
        state_machine = StateMachine([], None)
        state_machine.input_lines = content
        state.memo.reporter.get_source_and_line = state_machine.get_source_and_line  # type: ignore  # NOQA

        yield
    finally:
        # restore the method
        state.memo.reporter.get_source_and_line = get_source_and_line  # type: ignore


class SphinxFileOutput(FileOutput):
    """Better FileOutput class for Sphinx."""

    def __init__(self, **kwargs) -> None:
        self.overwrite_if_changed = kwargs.pop('overwrite_if_changed', False)
        super().__init__(**kwargs)

    def write(self, data: str) -> str:
        if (self.destination_path and self.autoclose and 'b' not in self.mode and
                self.overwrite_if_changed and os.path.exists(self.destination_path)):
            with open(self.destination_path, encoding=self.encoding) as f:
                # skip writing: content not changed
                if f.read() == data:
                    return data

        return super().write(data)


class SphinxDirective(Directive):
    """A base class for Sphinx directives.

    This class provides helper methods for Sphinx directives.

    .. note:: The subclasses of this class might not work with docutils.
              This class is strongly coupled with Sphinx.
    """

    @property
    def env(self) -> "BuildEnvironment":
        """Reference to the :class:`.BuildEnvironment` object."""
        return self.state.document.settings.env

    @property
    def config(self) -> "Config":
        """Reference to the :class:`.Config` object."""
        return self.env.config

    def set_source_info(self, node: Node) -> None:
        """Set source and line number to the node."""
        node.source, node.line = self.state_machine.get_source_and_line(self.lineno)


class SphinxRole:
    """A base class for Sphinx roles.

    This class provides helper methods for Sphinx roles.

    .. note:: The subclasses of this class might not work with docutils.
              This class is strongly coupled with Sphinx.
    """
    name = None     #: The role name actually used in the document.
    rawtext = None  #: A string containing the entire interpreted text input.
    text = None     #: The interpreted text content.
    lineno = None   #: The line number where the interpreted text begins.
    inliner = None  #: The ``docutils.parsers.rst.states.Inliner`` object.
    options = None  #: A dictionary of directive options for customization
                    #: (from the "role" directive).
    content = None  #: A list of strings, the directive content for customization
                    #: (from the "role" directive).

    def __call__(self, name: str, rawtext: str, text: str, lineno: int,
                 inliner: Inliner, options: Dict = {}, content: List[str] = []
                 ) -> Tuple[List[Node], List[system_message]]:
        self.rawtext = rawtext
        self.text = unescape(text)
        self.lineno = lineno
        self.inliner = inliner
        self.options = options
        self.content = content

        # guess role type
        if name:
            self.name = name.lower()
        else:
            self.name = self.env.temp_data.get('default_role')
            if not self.name:
                self.name = self.env.config.default_role
            if not self.name:
                raise SphinxError('cannot determine default role!')

        return self.run()

    def run(self) -> Tuple[List[Node], List[system_message]]:
        raise NotImplementedError

    @property
    def env(self) -> "BuildEnvironment":
        """Reference to the :class:`.BuildEnvironment` object."""
        return self.inliner.document.settings.env

    @property
    def config(self) -> "Config":
        """Reference to the :class:`.Config` object."""
        return self.env.config

    def set_source_info(self, node: Node, lineno: int = None) -> None:
        if lineno is None:
            lineno = self.lineno

        source_info = self.inliner.reporter.get_source_and_line(lineno)  # type: ignore
        node.source, node.line = source_info


class ReferenceRole(SphinxRole):
    """A base class for reference roles.

    The reference roles can accpet ``link title <target>`` style as a text for
    the role.  The parsed result; link title and target will be stored to
    ``self.title`` and ``self.target``.
    """
    has_explicit_title = None   #: A boolean indicates the role has explicit title or not.
    title = None                #: The link title for the interpreted text.
    target = None               #: The link target for the interpreted text.

    # \x00 means the "<" was backslash-escaped
    explicit_title_re = re.compile(r'^(.+?)\s*(?<!\x00)<(.*?)>$', re.DOTALL)

    def __call__(self, name: str, rawtext: str, text: str, lineno: int,
                 inliner: Inliner, options: Dict = {}, content: List[str] = []
                 ) -> Tuple[List[Node], List[system_message]]:
        matched = self.explicit_title_re.match(text)
        if matched:
            self.has_explicit_title = True
            self.title = unescape(matched.group(1))
            self.target = unescape(matched.group(2))
        else:
            self.has_explicit_title = False
            self.title = unescape(text)
            self.target = unescape(text)

        return super().__call__(name, rawtext, text, lineno, inliner, options, content)


class SphinxTranslator(nodes.NodeVisitor):
    """A base class for Sphinx translators.

    This class provides helper methods for Sphinx translators.

    .. note:: The subclasses of this class might not work with docutils.
              This class is strongly coupled with Sphinx.
    """

    def __init__(self, document: nodes.document, builder: "Builder") -> None:
        super().__init__(document)
        self.builder = builder
        self.config = builder.config
        self.settings = document.settings


# cache a vanilla instance of nodes.document
# Used in new_document() function
__document_cache__ = None  # type: nodes.document


def new_document(source_path: str, settings: Any = None) -> nodes.document:
    """Return a new empty document object.  This is an alternative of docutils'.

    This is a simple wrapper for ``docutils.utils.new_document()``.  It
    caches the result of docutils' and use it on second call for instanciation.
    This makes an instantiation of document nodes much faster.
    """
    global __document_cache__
    if __document_cache__ is None:
        __document_cache__ = docutils.utils.new_document(source_path)

    if settings is None:
        # Make a copy of ``settings`` from cache to accelerate instansiation
        settings = copy(__document_cache__.settings)

    # Create a new instance of nodes.document using cached reporter
    document = nodes.document(settings, __document_cache__.reporter, source=source_path)
    document.note_source(source_path, -1)
    return document<|MERGE_RESOLUTION|>--- conflicted
+++ resolved
@@ -21,15 +21,10 @@
 import docutils
 from docutils import nodes
 from docutils.io import FileOutput
-<<<<<<< HEAD
+from docutils.nodes import Element, Node, system_message
 from docutils.parsers.rst import Directive, directives, roles
-from docutils.statemachine import StateMachine
-=======
-from docutils.nodes import Element, Node, system_message
-from docutils.parsers.rst import Directive, directives, roles, convert_directive_function
 from docutils.parsers.rst.states import Inliner
 from docutils.statemachine import StateMachine, State, StringList
->>>>>>> 5cabe8be
 from docutils.utils import Reporter, unescape
 
 from sphinx.errors import SphinxError
@@ -280,26 +275,6 @@
     return __version_info__ > (0, 13, 0)
 
 
-<<<<<<< HEAD
-=======
-def directive_helper(obj: Any, has_content: bool = None, argument_spec: Tuple[int, int, bool] = None, **option_spec) -> Any:  # NOQA
-    warnings.warn('function based directive support is now deprecated. '
-                  'Use class based directive instead.',
-                  RemovedInSphinx30Warning)
-
-    if isinstance(obj, (types.FunctionType, types.MethodType)):
-        obj.content = has_content                       # type: ignore
-        obj.arguments = argument_spec or (0, 0, False)  # type: ignore
-        obj.options = option_spec                       # type: ignore
-        return convert_directive_function(obj)
-    else:
-        if has_content or argument_spec or option_spec:
-            raise ExtensionError(__('when adding directive classes, no '
-                                    'additional arguments may be given'))
-        return obj
-
-
->>>>>>> 5cabe8be
 @contextmanager
 def switch_source_input(state: State, content: StringList) -> Generator[None, None, None]:
     """Switch current source input of state temporarily."""
