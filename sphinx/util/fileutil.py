"""
    sphinx.util.fileutil
    ~~~~~~~~~~~~~~~~~~~~

    File utility functions for Sphinx.

    :copyright: Copyright 2007-2020 by the Sphinx team, see AUTHORS.
    :license: BSD, see LICENSE for details.
"""

import os
import posixpath
<<<<<<< HEAD
from typing import Dict
from typing import TYPE_CHECKING
=======
from typing import Callable, Dict
>>>>>>> 1ff1f3cf

from docutils.utils import relative_path

from sphinx.util.osutil import copyfile, ensuredir
from sphinx.util.typing import PathMatcher

if TYPE_CHECKING:
    from sphinx.util.template import BaseRenderer


def copy_asset_file(source: str, destination: str,
                    context: Dict = None, renderer: "BaseRenderer" = None) -> None:
    """Copy an asset file to destination.

    On copying, it expands the template variables if context argument is given and
    the asset is a template file.

    :param source: The path to source file
    :param destination: The path to destination file or directory
    :param context: The template variables.  If not given, template files are simply copied
    :param renderer: The template engine.  If not given, SphinxRenderer is used by default
    """
    if not os.path.exists(source):
        return

    if os.path.isdir(destination):
        # Use source filename if destination points a directory
        destination = os.path.join(destination, os.path.basename(source))

    if source.lower().endswith('_t') and context is not None:
        if renderer is None:
            from sphinx.util.template import SphinxRenderer
            renderer = SphinxRenderer()

        with open(source, encoding='utf-8') as fsrc:
            if destination.lower().endswith('_t'):
                destination = destination[:-2]
            with open(destination, 'w', encoding='utf-8') as fdst:
                fdst.write(renderer.render_string(fsrc.read(), context))
    else:
        copyfile(source, destination)


def copy_asset(source: str, destination: str, excluded: PathMatcher = lambda path: False,
               context: Dict = None, renderer: "BaseRenderer" = None,
               onerror: Callable[[str, Exception], None] = None) -> None:
    """Copy asset files to destination recursively.

    On copying, it expands the template variables if context argument is given and
    the asset is a template file.

    :param source: The path to source file or directory
    :param destination: The path to destination directory
    :param excluded: The matcher to determine the given path should be copied or not
    :param context: The template variables.  If not given, template files are simply copied
    :param renderer: The template engine.  If not given, SphinxRenderer is used by default
    :param onerror: The error handler.
    """
    if not os.path.exists(source):
        return

    if renderer is None:
        from sphinx.util.template import SphinxRenderer
        renderer = SphinxRenderer()

    ensuredir(destination)
    if os.path.isfile(source):
        copy_asset_file(source, destination, context, renderer)
        return

    for root, dirs, files in os.walk(source, followlinks=True):
        reldir = relative_path(source, root)
        for dir in dirs[:]:
            if excluded(posixpath.join(reldir, dir)):
                dirs.remove(dir)
            else:
                ensuredir(posixpath.join(destination, reldir, dir))

        for filename in files:
            if not excluded(posixpath.join(reldir, filename)):
                try:
                    copy_asset_file(posixpath.join(root, filename),
                                    posixpath.join(destination, reldir),
                                    context, renderer)
                except Exception as exc:
                    if onerror:
                        onerror(posixpath.join(root, filename), exc)
                    else:
                        raise<|MERGE_RESOLUTION|>--- conflicted
+++ resolved
@@ -10,12 +10,8 @@
 
 import os
 import posixpath
-<<<<<<< HEAD
-from typing import Dict
+from typing import Callable, Dict
 from typing import TYPE_CHECKING
-=======
-from typing import Callable, Dict
->>>>>>> 1ff1f3cf
 
 from docutils.utils import relative_path
 
