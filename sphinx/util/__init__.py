# -*- coding: utf-8 -*-
"""
    sphinx.util
    ~~~~~~~~~~~

    Utility functions for Sphinx.

    :copyright: Copyright 2007-2016 by the Sphinx team, see AUTHORS.
    :license: BSD, see LICENSE for details.
"""
from __future__ import absolute_import

import os
import re
import sys
import fnmatch
import tempfile
import posixpath
import traceback
import unicodedata
from os import path
from codecs import BOM_UTF8
from collections import deque

from six import iteritems, text_type, binary_type
from six.moves import range
from six.moves.urllib.parse import urlsplit, urlunsplit, quote_plus, parse_qsl, urlencode
from docutils.utils import relative_path

from sphinx.errors import PycodeError, SphinxParallelError, ExtensionError
from sphinx.util.console import strip_colors
from sphinx.util.fileutil import copy_asset_file
from sphinx.util.osutil import fs_encoding

# import other utilities; partly for backwards compatibility, so don't
# prune unused ones indiscriminately
from sphinx.util.osutil import (  # noqa
    SEP, os_path, relative_uri, ensuredir, walk, mtimes_of_files, movefile,
    copyfile, copytimes, make_filename, ustrftime)
from sphinx.util.nodes import (   # noqa
    nested_parse_with_titles, split_explicit_title, explicit_title_re,
    caption_ref_re)
from sphinx.util.matching import patfilter  # noqa

# Generally useful regular expressions.
ws_re = re.compile(r'\s+')
url_re = re.compile(r'(?P<schema>.+)://.*')


# High-level utility functions.

def docname_join(basedocname, docname):
    return posixpath.normpath(
        posixpath.join('/' + basedocname, '..', docname))[1:]


def path_stabilize(filepath):
    "normalize path separater and unicode string"
    newpath = filepath.replace(os.path.sep, SEP)
    if isinstance(newpath, text_type):
        newpath = unicodedata.normalize('NFC', newpath)
    return newpath


def get_matching_files(dirname, exclude_matchers=()):
    """Get all file names in a directory, recursively.

    Exclude files and dirs matching some matcher in *exclude_matchers*.
    """
    # dirname is a normalized absolute path.
    dirname = path.normpath(path.abspath(dirname))
    dirlen = len(dirname) + 1    # exclude final os.path.sep

    for root, dirs, files in walk(dirname, followlinks=True):
        relativeroot = root[dirlen:]

        qdirs = enumerate(path_stabilize(path.join(relativeroot, dn))
                          for dn in dirs)
        qfiles = enumerate(path_stabilize(path.join(relativeroot, fn))
                           for fn in files)
        for matcher in exclude_matchers:
            qdirs = [entry for entry in qdirs if not matcher(entry[1])]
            qfiles = [entry for entry in qfiles if not matcher(entry[1])]

        dirs[:] = sorted(dirs[i] for (i, _) in qdirs)

        for i, filename in sorted(qfiles):
            yield filename


def get_matching_docs(dirname, suffixes, exclude_matchers=()):
    """Get all file names (without suffixes) matching a suffix in a directory,
    recursively.

    Exclude files and dirs matching a pattern in *exclude_patterns*.
    """
    suffixpatterns = ['*' + s for s in suffixes]
    for filename in get_matching_files(dirname, exclude_matchers):
        for suffixpattern in suffixpatterns:
            if fnmatch.fnmatch(filename, suffixpattern):
                yield filename[:-len(suffixpattern)+1]
                break


class FilenameUniqDict(dict):
    """
    A dictionary that automatically generates unique names for its keys,
    interpreted as filenames, and keeps track of a set of docnames they
    appear in.  Used for images and downloadable files in the environment.
    """
    def __init__(self):
        self._existing = set()

    def add_file(self, docname, newfile):
        if newfile in self:
            self[newfile][0].add(docname)
            return self[newfile][1]
        uniquename = path.basename(newfile)
        base, ext = path.splitext(uniquename)
        i = 0
        while uniquename in self._existing:
            i += 1
            uniquename = '%s%s%s' % (base, i, ext)
        self[newfile] = (set([docname]), uniquename)
        self._existing.add(uniquename)
        return uniquename

    def purge_doc(self, docname):
        for filename, (docs, unique) in list(self.items()):
            docs.discard(docname)
            if not docs:
                del self[filename]
                self._existing.discard(unique)

    def merge_other(self, docnames, other):
        for filename, (docs, unique) in other.items():
            for doc in docs & docnames:
                self.add_file(doc, filename)

    def __getstate__(self):
        return self._existing

    def __setstate__(self, state):
        self._existing = state


def copy_static_entry(source, targetdir, builder, context={},
                      exclude_matchers=(), level=0):
    """[DEPRECATED] Copy a HTML builder static_path entry from source to targetdir.

    Handles all possible cases of files, directories and subdirectories.
    """
    if exclude_matchers:
        relpath = relative_path(path.join(builder.srcdir, 'dummy'), source)
        for matcher in exclude_matchers:
            if matcher(relpath):
                return
    if path.isfile(source):
        copy_asset_file(source, targetdir, context, builder.templates)
    elif path.isdir(source):
        if not path.isdir(targetdir):
            os.mkdir(targetdir)
        for entry in os.listdir(source):
            if entry.startswith('.'):
                continue
            newtarget = targetdir
            if path.isdir(path.join(source, entry)):
                newtarget = path.join(targetdir, entry)
            copy_static_entry(path.join(source, entry), newtarget,
                              builder, context, level=level+1,
                              exclude_matchers=exclude_matchers)

<<<<<<< HEAD
=======

def copy_extra_entry(source, targetdir, exclude_matchers=()):
    """Copy a HTML builder extra_path entry from source to targetdir.

    Handles all possible cases of files, directories and subdirectories.
    """
    def excluded(path):
        relpath = relative_path(os.path.dirname(source), path)
        return any(matcher(relpath) for matcher in exclude_matchers)

    def copy_extra_file(source_, targetdir_):
        if not excluded(source_):
            target = path.join(targetdir_, os.path.basename(source_))
            copyfile(source_, target)

    if os.path.isfile(source):
        copy_extra_file(source, targetdir)
        return

    for root, dirs, files in os.walk(source):
        reltargetdir = os.path.join(targetdir, relative_path(source, root))
        for dir in dirs[:]:
            if excluded(os.path.join(root, dir)):
                dirs.remove(dir)
            else:
                target = os.path.join(reltargetdir, dir)
                if not path.exists(target):
                    os.mkdir(target)
        for file in files:
            copy_extra_file(os.path.join(root, file), reltargetdir)


>>>>>>> 4583c4b0
_DEBUG_HEADER = '''\
# Sphinx version: %s
# Python version: %s (%s)
# Docutils version: %s %s
# Jinja2 version: %s
# Last messages:
%s
# Loaded extensions:
'''


def save_traceback(app):
    """Save the current exception's traceback in a temporary file."""
    import sphinx
    import jinja2
    import docutils
    import platform
    exc = sys.exc_info()[1]
    if isinstance(exc, SphinxParallelError):
        exc_format = '(Error in parallel process)\n' + exc.traceback
    else:
        exc_format = traceback.format_exc()
    fd, path = tempfile.mkstemp('.log', 'sphinx-err-')
    last_msgs = ''
    if app is not None:
        last_msgs = '\n'.join(
            '#   %s' % strip_colors(force_decode(s, 'utf-8')).strip()
            for s in app.messagelog)
    os.write(fd, (_DEBUG_HEADER %
                  (sphinx.__display_version__,
                   platform.python_version(),
                   platform.python_implementation(),
                   docutils.__version__, docutils.__version_details__,
                   jinja2.__version__,
                   last_msgs)).encode('utf-8'))
    if app is not None:
        for extname, extmod in iteritems(app._extensions):
            modfile = getattr(extmod, '__file__', 'unknown')
            if isinstance(modfile, bytes):
                modfile = modfile.decode(fs_encoding, 'replace')
            os.write(fd, ('#   %s (%s) from %s\n' % (
                extname, app._extension_metadata[extname]['version'],
                modfile)).encode('utf-8'))
    os.write(fd, exc_format.encode('utf-8'))
    os.close(fd)
    return path


def get_module_source(modname):
    """Try to find the source code for a module.

    Can return ('file', 'filename') in which case the source is in the given
    file, or ('string', 'source') which which case the source is the string.
    """
    if modname not in sys.modules:
        try:
            __import__(modname)
        except Exception as err:
            raise PycodeError('error importing %r' % modname, err)
    mod = sys.modules[modname]
    filename = getattr(mod, '__file__', None)
    loader = getattr(mod, '__loader__', None)
    if loader and getattr(loader, 'get_filename', None):
        try:
            filename = loader.get_filename(modname)
        except Exception as err:
            raise PycodeError('error getting filename for %r' % filename, err)
    if filename is None and loader:
        try:
            return 'string', loader.get_source(modname)
        except Exception as err:
            raise PycodeError('error getting source for %r' % modname, err)
    if filename is None:
        raise PycodeError('no source found for module %r' % modname)
    filename = path.normpath(path.abspath(filename))
    lfilename = filename.lower()
    if lfilename.endswith('.pyo') or lfilename.endswith('.pyc'):
        filename = filename[:-1]
        if not path.isfile(filename) and path.isfile(filename + 'w'):
            filename += 'w'
    elif not (lfilename.endswith('.py') or lfilename.endswith('.pyw')):
        raise PycodeError('source is not a .py file: %r' % filename)
    if not path.isfile(filename):
        raise PycodeError('source file is not present: %r' % filename)
    return 'file', filename


def get_full_modname(modname, attribute):
    __import__(modname)
    module = sys.modules[modname]

    # Allow an attribute to have multiple parts and incidentially allow
    # repeated .s in the attribute.
    value = module
    for attr in attribute.split('.'):
        if attr:
            value = getattr(value, attr)

    return getattr(value, '__module__', None)


# a regex to recognize coding cookies
_coding_re = re.compile(r'coding[:=]\s*([-\w.]+)')


def detect_encoding(readline):
    """Like tokenize.detect_encoding() from Py3k, but a bit simplified."""

    def read_or_stop():
        try:
            return readline()
        except StopIteration:
            return None

    def get_normal_name(orig_enc):
        """Imitates get_normal_name in tokenizer.c."""
        # Only care about the first 12 characters.
        enc = orig_enc[:12].lower().replace('_', '-')
        if enc == 'utf-8' or enc.startswith('utf-8-'):
            return 'utf-8'
        if enc in ('latin-1', 'iso-8859-1', 'iso-latin-1') or \
           enc.startswith(('latin-1-', 'iso-8859-1-', 'iso-latin-1-')):
            return 'iso-8859-1'
        return orig_enc

    def find_cookie(line):
        try:
            line_string = line.decode('ascii')
        except UnicodeDecodeError:
            return None

        matches = _coding_re.findall(line_string)
        if not matches:
            return None
        return get_normal_name(matches[0])

    default = sys.getdefaultencoding()
    first = read_or_stop()
    if first and first.startswith(BOM_UTF8):
        first = first[3:]
        default = 'utf-8-sig'
    if not first:
        return default
    encoding = find_cookie(first)
    if encoding:
        return encoding
    second = read_or_stop()
    if not second:
        return default
    encoding = find_cookie(second)
    if encoding:
        return encoding
    return default


# Low-level utility functions and classes.

class Tee(object):
    """
    File-like object writing to two streams.
    """
    def __init__(self, stream1, stream2):
        self.stream1 = stream1
        self.stream2 = stream2

    def write(self, text):
        self.stream1.write(text)
        self.stream2.write(text)

    def flush(self):
        if hasattr(self.stream1, 'flush'):
            self.stream1.flush()
        if hasattr(self.stream2, 'flush'):
            self.stream2.flush()


def parselinenos(spec, total):
    """Parse a line number spec (such as "1,2,4-6") and return a list of
    wanted line numbers.
    """
    items = list()
    parts = spec.split(',')
    for part in parts:
        try:
            begend = part.strip().split('-')
            if len(begend) > 2:
                raise ValueError
            if len(begend) == 1:
                items.append(int(begend[0])-1)
            else:
                start = (begend[0] == '') and 0 or int(begend[0])-1
                end = (begend[1] == '') and total or int(begend[1])
                items.extend(range(start, end))
        except Exception:
            raise ValueError('invalid line number spec: %r' % spec)
    return items


def force_decode(string, encoding):
    """Forcibly get a unicode string out of a bytestring."""
    if isinstance(string, binary_type):
        try:
            if encoding:
                string = string.decode(encoding)
            else:
                # try decoding with utf-8, should only work for real UTF-8
                string = string.decode('utf-8')
        except UnicodeError:
            # last resort -- can't fail
            string = string.decode('latin1')
    return string


class attrdict(dict):
    def __getattr__(self, key):
        return self[key]

    def __setattr__(self, key, val):
        self[key] = val

    def __delattr__(self, key):
        del self[key]


def rpartition(s, t):
    """Similar to str.rpartition from 2.5, but doesn't return the separator."""
    i = s.rfind(t)
    if i != -1:
        return s[:i], s[i+len(t):]
    return '', s


def split_into(n, type, value):
    """Split an index entry into a given number of parts at semicolons."""
    parts = [x.strip() for x in value.split(';', n-1)]
    if sum(1 for part in parts if part) < n:
        raise ValueError('invalid %s index entry %r' % (type, value))
    return parts


def split_index_msg(type, value):
    # new entry types must be listed in directives/other.py!
    if type == 'single':
        try:
            result = split_into(2, 'single', value)
        except ValueError:
            result = split_into(1, 'single', value)
    elif type == 'pair':
        result = split_into(2, 'pair', value)
    elif type == 'triple':
        result = split_into(3, 'triple', value)
    elif type == 'see':
        result = split_into(2, 'see', value)
    elif type == 'seealso':
        result = split_into(2, 'see', value)
    else:
        raise ValueError('invalid %s index entry %r' % (type, value))

    return result


def format_exception_cut_frames(x=1):
    """Format an exception with traceback, but only the last x frames."""
    typ, val, tb = sys.exc_info()
    # res = ['Traceback (most recent call last):\n']
    res = []
    tbres = traceback.format_tb(tb)
    res += tbres[-x:]
    res += traceback.format_exception_only(typ, val)
    return ''.join(res)


class PeekableIterator(object):
    """
    An iterator which wraps any iterable and makes it possible to peek to see
    what's the next item.
    """
    def __init__(self, iterable):
        self.remaining = deque()
        self._iterator = iter(iterable)

    def __iter__(self):
        return self

    def __next__(self):
        """Return the next item from the iterator."""
        if self.remaining:
            return self.remaining.popleft()
        return next(self._iterator)

    next = __next__  # Python 2 compatibility

    def push(self, item):
        """Push the `item` on the internal stack, it will be returned on the
        next :meth:`next` call.
        """
        self.remaining.append(item)

    def peek(self):
        """Return the next item without changing the state of the iterator."""
        item = next(self)
        self.push(item)
        return item


def import_object(objname, source=None):
    try:
        module, name = objname.rsplit('.', 1)
    except ValueError as err:
        raise ExtensionError('Invalid full object name %s' % objname +
                             (source and ' (needed for %s)' % source or ''),
                             err)
    try:
        return getattr(__import__(module, None, None, [name]), name)
    except ImportError as err:
        raise ExtensionError('Could not import %s' % module +
                             (source and ' (needed for %s)' % source or ''),
                             err)
    except AttributeError as err:
        raise ExtensionError('Could not find %s' % objname +
                             (source and ' (needed for %s)' % source or ''),
                             err)


def encode_uri(uri):
    split = list(urlsplit(uri))
    split[1] = split[1].encode('idna').decode('ascii')
    split[2] = quote_plus(split[2].encode('utf-8'), '/').decode('ascii')
    query = list((q, quote_plus(v.encode('utf-8')))
                 for (q, v) in parse_qsl(split[3]))
    split[3] = urlencode(query).decode('ascii')
    return urlunsplit(split)


def split_docinfo(text):
    docinfo_re = re.compile('\A((?:\s*:\w+:.*?\n)+)', re.M)
    result = docinfo_re.split(text, 1)
    if len(result) == 1:
        return '', result[0]
    else:
        return result[1:]<|MERGE_RESOLUTION|>--- conflicted
+++ resolved
@@ -170,41 +170,7 @@
                               builder, context, level=level+1,
                               exclude_matchers=exclude_matchers)
 
-<<<<<<< HEAD
-=======
-
-def copy_extra_entry(source, targetdir, exclude_matchers=()):
-    """Copy a HTML builder extra_path entry from source to targetdir.
-
-    Handles all possible cases of files, directories and subdirectories.
-    """
-    def excluded(path):
-        relpath = relative_path(os.path.dirname(source), path)
-        return any(matcher(relpath) for matcher in exclude_matchers)
-
-    def copy_extra_file(source_, targetdir_):
-        if not excluded(source_):
-            target = path.join(targetdir_, os.path.basename(source_))
-            copyfile(source_, target)
-
-    if os.path.isfile(source):
-        copy_extra_file(source, targetdir)
-        return
-
-    for root, dirs, files in os.walk(source):
-        reltargetdir = os.path.join(targetdir, relative_path(source, root))
-        for dir in dirs[:]:
-            if excluded(os.path.join(root, dir)):
-                dirs.remove(dir)
-            else:
-                target = os.path.join(reltargetdir, dir)
-                if not path.exists(target):
-                    os.mkdir(target)
-        for file in files:
-            copy_extra_file(os.path.join(root, file), reltargetdir)
-
-
->>>>>>> 4583c4b0
+
 _DEBUG_HEADER = '''\
 # Sphinx version: %s
 # Python version: %s (%s)
