"""
    sphinx.builders.epub3
    ~~~~~~~~~~~~~~~~~~~~~

    Build epub3 files.
    Originally derived from epub.py.

    :copyright: Copyright 2007-2015 by the Sphinx team, see AUTHORS.
    :license: BSD, see LICENSE for details.
"""

import html
from os import path
from typing import Any, Dict, List, NamedTuple, Set, Tuple

from sphinx import package_dir
from sphinx.application import Sphinx
from sphinx.builders import _epub_base
<<<<<<< HEAD
from sphinx.config import Config, ENUM
=======
from sphinx.config import ENUM, Config
from sphinx.deprecation import RemovedInSphinx40Warning
>>>>>>> 64fb1e56
from sphinx.locale import __
from sphinx.util import logging, xmlname_checker
from sphinx.util.fileutil import copy_asset_file
from sphinx.util.i18n import format_date
from sphinx.util.osutil import make_filename

logger = logging.getLogger(__name__)


class NavPoint(NamedTuple):
    text: str
    refuri: str
    children: List[Any]     # mypy does not support recursive types
                            # https://github.com/python/mypy/issues/7069


# writing modes
PAGE_PROGRESSION_DIRECTIONS = {
    'horizontal': 'ltr',
    'vertical': 'rtl',
}
IBOOK_SCROLL_AXIS = {
    'horizontal': 'vertical',
    'vertical': 'horizontal',
}
THEME_WRITING_MODES = {
    'vertical': 'vertical-rl',
    'horizontal': 'horizontal-tb',
}

DOCTYPE = '''<!DOCTYPE html>'''

HTML_TAG = (
    '<html xmlns="http://www.w3.org/1999/xhtml" '
    'xmlns:epub="http://www.idpf.org/2007/ops">'
)


class Epub3Builder(_epub_base.EpubBuilder):
    """
    Builder that outputs epub3 files.

    It creates the metainfo files content.opf, nav.xhtml, toc.ncx, mimetype,
    and META-INF/container.xml. Afterwards, all necessary files are zipped to
    an epub file.
    """
    name = 'epub'
    epilog = __('The ePub file is in %(outdir)s.')

    supported_remote_images = False
    template_dir = path.join(package_dir, 'templates', 'epub3')
    doctype = DOCTYPE
    html_tag = HTML_TAG
    use_meta_charset = True

    # Finish by building the epub file
    def handle_finish(self) -> None:
        """Create the metainfo files and finally the epub."""
        self.get_toc()
        self.build_mimetype()
        self.build_container()
        self.build_content()
        self.build_navigation_doc()
        self.build_toc()
        self.build_epub()

    def content_metadata(self) -> Dict:
        """Create a dictionary with all metadata for the content.opf
        file properly escaped.
        """
        writing_mode = self.config.epub_writing_mode

        metadata = super().content_metadata()
        metadata['description'] = html.escape(self.config.epub_description)
        metadata['contributor'] = html.escape(self.config.epub_contributor)
        metadata['page_progression_direction'] = PAGE_PROGRESSION_DIRECTIONS.get(writing_mode)
        metadata['ibook_scroll_axis'] = IBOOK_SCROLL_AXIS.get(writing_mode)
        metadata['date'] = html.escape(format_date("%Y-%m-%dT%H:%M:%SZ"))
        metadata['version'] = html.escape(self.config.version)
        metadata['epub_version'] = self.config.epub_version
        return metadata

    def prepare_writing(self, docnames: Set[str]) -> None:
        super().prepare_writing(docnames)

        writing_mode = self.config.epub_writing_mode
        self.globalcontext['theme_writing_mode'] = THEME_WRITING_MODES.get(writing_mode)
        self.globalcontext['html_tag'] = self.html_tag
        self.globalcontext['use_meta_charset'] = self.use_meta_charset
        self.globalcontext['skip_ua_compatible'] = True

    def build_navlist(self, navnodes: List[Dict[str, Any]]) -> List[NavPoint]:
        """Create the toc navigation structure.

        This method is almost same as build_navpoints method in epub.py.
        This is because the logical navigation structure of epub3 is not
        different from one of epub2.

        The difference from build_navpoints method is templates which are used
        when generating navigation documents.
        """
        navstack = []  # type: List[NavPoint]
        navstack.append(NavPoint('', '', []))
        level = 0
        for node in navnodes:
            if not node['text']:
                continue
            file = node['refuri'].split('#')[0]
            if file in self.ignored_files:
                continue
            if node['level'] > self.config.epub_tocdepth:
                continue

            navpoint = NavPoint(node['text'], node['refuri'], [])
            if node['level'] == level:
                navstack.pop()
                navstack[-1].children.append(navpoint)
                navstack.append(navpoint)
            elif node['level'] == level + 1:
                level += 1
                navstack[-1].children.append(navpoint)
                navstack.append(navpoint)
            elif node['level'] < level:
                while node['level'] < len(navstack):
                    navstack.pop()
                level = node['level']
                navstack[-1].children.append(navpoint)
                navstack.append(navpoint)
            else:
                raise RuntimeError('Should never reach here. It might be a bug.')

        return navstack[0].children

    def navigation_doc_metadata(self, navlist: List[NavPoint]) -> Dict:
        """Create a dictionary with all metadata for the nav.xhtml file
        properly escaped.
        """
        metadata = {}  # type: Dict
        metadata['lang'] = html.escape(self.config.epub_language)
        metadata['toc_locale'] = html.escape(self.guide_titles['toc'])
        metadata['navlist'] = navlist
        return metadata

    def build_navigation_doc(self) -> None:
        """Write the metainfo file nav.xhtml."""
        logger.info(__('writing nav.xhtml file...'))

        if self.config.epub_tocscope == 'default':
            doctree = self.env.get_and_resolve_doctree(
                self.config.master_doc, self,
                prune_toctrees=False, includehidden=False)
            refnodes = self.get_refnodes(doctree, [])
            self.toc_add_files(refnodes)
        else:
            # 'includehidden'
            refnodes = self.refnodes
        navlist = self.build_navlist(refnodes)
        copy_asset_file(path.join(self.template_dir, 'nav.xhtml_t'), self.outdir,
                        self.navigation_doc_metadata(navlist))

        # Add nav.xhtml to epub file
        if 'nav.xhtml' not in self.files:
            self.files.append('nav.xhtml')


def validate_config_values(app: Sphinx) -> None:
    if app.builder.name != 'epub':
        return

    # <package> lang attribute, dc:language
    if not app.config.epub_language:
        logger.warning(__('conf value "epub_language" (or "language") '
                          'should not be empty for EPUB3'))
    # <package> unique-identifier attribute
    if not xmlname_checker().match(app.config.epub_uid):
        logger.warning(__('conf value "epub_uid" should be XML NAME for EPUB3'))
    # dc:title
    if not app.config.epub_title:
        logger.warning(__('conf value "epub_title" (or "html_title") '
                          'should not be empty for EPUB3'))
    # dc:creator
    if not app.config.epub_author:
        logger.warning(__('conf value "epub_author" should not be empty for EPUB3'))
    # dc:contributor
    if not app.config.epub_contributor:
        logger.warning(__('conf value "epub_contributor" should not be empty for EPUB3'))
    # dc:description
    if not app.config.epub_description:
        logger.warning(__('conf value "epub_description" should not be empty for EPUB3'))
    # dc:publisher
    if not app.config.epub_publisher:
        logger.warning(__('conf value "epub_publisher" should not be empty for EPUB3'))
    # dc:rights
    if not app.config.epub_copyright:
        logger.warning(__('conf value "epub_copyright" (or "copyright")'
                          'should not be empty for EPUB3'))
    # dc:identifier
    if not app.config.epub_identifier:
        logger.warning(__('conf value "epub_identifier" should not be empty for EPUB3'))
    # meta ibooks:version
    if not app.config.version:
        logger.warning(__('conf value "version" should not be empty for EPUB3'))


def convert_epub_css_files(app: Sphinx, config: Config) -> None:
    """This converts string styled epub_css_files to tuple styled one."""
    epub_css_files = []  # type: List[Tuple[str, Dict]]
    for entry in config.epub_css_files:
        if isinstance(entry, str):
            epub_css_files.append((entry, {}))
        else:
            try:
                filename, attrs = entry
                epub_css_files.append((filename, attrs))
            except Exception:
                logger.warning(__('invalid css_file: %r, ignored'), entry)
                continue

    config.epub_css_files = epub_css_files  # type: ignore


def setup(app: Sphinx) -> Dict[str, Any]:
    app.add_builder(Epub3Builder)

    # config values
    app.add_config_value('epub_basename', lambda self: make_filename(self.project), None)
    app.add_config_value('epub_version', 3.0, 'epub')  # experimental
    app.add_config_value('epub_theme', 'epub', 'epub')
    app.add_config_value('epub_theme_options', {}, 'epub')
    app.add_config_value('epub_title', lambda self: self.project, 'epub')
    app.add_config_value('epub_author', lambda self: self.author, 'epub')
    app.add_config_value('epub_language', lambda self: self.language or 'en', 'epub')
    app.add_config_value('epub_publisher', lambda self: self.author, 'epub')
    app.add_config_value('epub_copyright', lambda self: self.copyright, 'epub')
    app.add_config_value('epub_identifier', 'unknown', 'epub')
    app.add_config_value('epub_scheme', 'unknown', 'epub')
    app.add_config_value('epub_uid', 'unknown', 'env')
    app.add_config_value('epub_cover', (), 'env')
    app.add_config_value('epub_guide', (), 'env')
    app.add_config_value('epub_pre_files', [], 'env')
    app.add_config_value('epub_post_files', [], 'env')
    app.add_config_value('epub_css_files', lambda config: config.html_css_files, 'epub')
    app.add_config_value('epub_exclude_files', [], 'env')
    app.add_config_value('epub_tocdepth', 3, 'env')
    app.add_config_value('epub_tocdup', True, 'env')
    app.add_config_value('epub_tocscope', 'default', 'env')
    app.add_config_value('epub_fix_images', False, 'env')
    app.add_config_value('epub_max_image_width', 0, 'env')
    app.add_config_value('epub_show_urls', 'inline', 'epub')
    app.add_config_value('epub_use_index', lambda self: self.html_use_index, 'epub')
    app.add_config_value('epub_description', 'unknown', 'epub')
    app.add_config_value('epub_contributor', 'unknown', 'epub')
    app.add_config_value('epub_writing_mode', 'horizontal', 'epub',
                         ENUM('horizontal', 'vertical'))

    # event handlers
    app.connect('config-inited', convert_epub_css_files, priority=800)
    app.connect('builder-inited', validate_config_values)

    return {
        'version': 'builtin',
        'parallel_read_safe': True,
        'parallel_write_safe': True,
    }<|MERGE_RESOLUTION|>--- conflicted
+++ resolved
@@ -16,12 +16,7 @@
 from sphinx import package_dir
 from sphinx.application import Sphinx
 from sphinx.builders import _epub_base
-<<<<<<< HEAD
-from sphinx.config import Config, ENUM
-=======
 from sphinx.config import ENUM, Config
-from sphinx.deprecation import RemovedInSphinx40Warning
->>>>>>> 64fb1e56
 from sphinx.locale import __
 from sphinx.util import logging, xmlname_checker
 from sphinx.util.fileutil import copy_asset_file
