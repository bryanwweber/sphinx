--- conflicted
+++ resolved
@@ -10,11 +10,8 @@
 """
 
 import os
-<<<<<<< HEAD
+import sys
 import zlib
-=======
-import sys
->>>>>>> d9a4d1c1
 import codecs
 import posixpath
 import cPickle as pickle
@@ -535,14 +532,6 @@
         f.close()
         # then, copy translations JavaScript file
         if self.config.language is not None:
-<<<<<<< HEAD
-            jsfile = path.join(package_dir, 'locale', self.config.language,
-                               'LC_MESSAGES', 'sphinx.js')
-            if path.isfile(jsfile):
-                copyfile(jsfile, path.join(self.outdir, '_static',
-                                           'translations.js'))
-        # then, copy over theme-supplied static files
-=======
             jsfile_list = [path.join(package_dir, 'locale',
                 self.config.language, 'LC_MESSAGES', 'sphinx.js'),
                 path.join(sys.prefix, 'share/sphinx/locale',
@@ -552,8 +541,7 @@
                     copyfile(jsfile, path.join(self.outdir, '_static',
                                                'translations.js'))
                     break
-        # then, copy over all user-supplied static files
->>>>>>> d9a4d1c1
+        # then, copy over theme-supplied static files
         if self.theme:
             themeentries = [path.join(themepath, 'static')
                             for themepath in self.theme.get_dirchain()[::-1]]
